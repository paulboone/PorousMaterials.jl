--- conflicted
+++ resolved
@@ -9,8 +9,6 @@
 using JLD2
 using Statistics
 using Random
-
-include("test_grid.jl")
 
 @testset "Box Tests" begin
     framework = Framework("SBMOF-1_cory.cif")
@@ -141,17 +139,11 @@
     @test isapprox(m, Molecule("CO2"))
 
     # test translate_to, translate_by
-<<<<<<< HEAD
-    box = Box(1.23, 0.4, 6.0, π/2, π/2, π/2)
-    ms = [Molecule("CO2") for i = 1:2]
+    box = Framework("SBMOF-1.cif").box
+    ms = [Molecule("H2S") for i = 1:2]
     for m in ms
         set_fractional_coords!(m, box)
     end
-=======
-    box = Framework("SBMOF-1.cif").box
-    ms = [Molecule("H2S") for i = 1:2]
-    set_fractional_coords!.(ms, box)
->>>>>>> 13d5b836
     @test isapprox(ms[1], ms[2])
     translate_by!(ms[2], [0.0, 0.0, 0.0])
     @test isapprox(ms[1], ms[2])
@@ -168,12 +160,6 @@
         translate_to!(ms[2], [randn(), randn(), randn()])
         translate_to!(ms[2], [randn(), randn(), randn()], box)
     end
-<<<<<<< HEAD
-    @test isapprox(norm(box.f_to_c * (ms[2].atoms[2].xf - ms[2].atoms[1].xf)),
-                   norm(box.f_to_c * (ms[1].atoms[2].xf - ms[1].atoms[1].xf))) # shldn't change bond lengths
-    @test isapprox(norm(box.f_to_c * (ms[2].charges[2].xf - ms[2].charges[1].xf)),
-                   norm(box.f_to_c * (ms[1].charges[2].xf - ms[1].charges[1].xf))) # shldn't change bond lengths
-=======
     # bond lengths preserved?
     for m in ms
         @test isapprox(pairwise_atom_distances(m, box), 
@@ -181,7 +167,6 @@
         @test isapprox(pairwise_charge_distances(m, box), 
             pairwise_charge_distances(Molecule("H2S"), UnitCube()))
     end
->>>>>>> 13d5b836
     translate_to!(ms[1], [0.1, 0.2, 1.4])
     translate_to!(ms[2], box.f_to_c * [0.1, 0.2, 1.4], box)
     @test isapprox(ms[1], ms[2])
@@ -260,14 +245,6 @@
         @test isapprox(pairwise_charge_distances(m,               box), 
                        pairwise_charge_distances(Molecule("CO2"), UnitCube()))
     end
-<<<<<<< HEAD
-    @test isapprox(norm(box.f_to_c * (ms[2].atoms[2].xf - ms[2].atoms[1].xf)),
-                   norm(box.f_to_c * (ms[1].atoms[2].xf - ms[1].atoms[1].xf))) # shldn't change bond lengths
-    @test isapprox(norm(box.f_to_c * (ms[2].charges[2].xf - ms[2].charges[1].xf)),
-                   norm(box.f_to_c * (ms[1].charges[2].xf - ms[1].charges[1].xf))) # shldn't change bond lengths
-
-=======
->>>>>>> 13d5b836
     # test fractional, cartesian translates
     ms = [Molecule("CO2") for i = 1:2]
     translate_by!(ms[2], [0.1, 0.2, 0.3]) # fractional
@@ -331,32 +308,17 @@
         translate_by!(co2, 4.0 * [rand(), rand(), rand()], box)
         rotate!(co2, box)
     end
-<<<<<<< HEAD
-    # TODO should be atol=1e-12, this math fails in julia 0.7.0
-    @test isapprox(norm(box.f_to_c * (co2.charges[1].xf - co2.charges[2].xf)),
-                bond_length, atol=1e-11)
-    # TODO should be atol=1e-12, this math fails in julia 0.7.0
-    @test isapprox(norm(box.f_to_c * (co2.atoms[1].xf - co2.atoms[2].xf)),
-                bond_length, atol=1e-11)
-    @test isapprox(co2.xf_com, co2.atoms[1].xf, atol=1e-12) # should be on carbon
-    #.atoms and charges shld have same coords still
-    @test all([isapprox(co2.atoms[k].xf, co2.charges[k].xf, atol=1e-12) for k = 1:3])
-    # bond angles preserved.
-    co_vector1 = box.f_to_c * (co2.atoms[2].xf - co2.atoms[1].xf)
-    co_vector2 = box.f_to_c * (co2.atoms[3].xf - co2.atoms[1].xf)
-    # TODO should be atol=1e-12, this math fails in julia 0.7.0
-    @test isapprox(dot(co_vector1, co_vector2), -bond_length^2, atol=1e-10)
-=======
-    @test isapprox(atom_distances, pairwise_atom_distances(co2, box), atol=1e-12)
-    @test isapprox(charge_distances, pairwise_charge_distances(co2, box), atol=1e-12)
+    println("atom dist ", pairwise_atom_distances(co2, box))
+    println("charge dist ", pairwise_charge_distances(co2, box))
+    @test isapprox(atom_distances, pairwise_atom_distances(co2, box), atol=1e-10)
+    @test isapprox(charge_distances, pairwise_charge_distances(co2, box), atol=1e-10)
     @test isapprox(co2.xf_com, co2.atoms[1].xf, atol=1e-12) # should be on carbon
     #.atoms and charges shld have same coords still (this is just for CO2...
     @test all([isapprox(co2.atoms[k].xf, co2.charges[k].xf, atol=1e-12) for k = 1:3]) 
     # shld still be linear...
     co_vector1 = box.f_to_c * (co2.atoms[2].xf - co2.atoms[1].xf)
     co_vector2 = box.f_to_c * (co2.atoms[3].xf - co2.atoms[1].xf)
-    @test isapprox(dot(co_vector1, co_vector2), -norm(co_vector1)^2, atol=1e-12)
->>>>>>> 13d5b836
+    @test isapprox(dot(co_vector1, co_vector2), -norm(co_vector1)^2, atol=1e-10)
 end
 
 @testset "NearestImage Tests" begin
@@ -953,13 +915,8 @@
         end
         results, molecules = gcmc_simulation(framework, deepcopy(co2), temp, pressure, ljff,
                                              n_burn_cycles=5, n_sample_cycles=5 * (i + 1),
-<<<<<<< HEAD
-                                             verbose=true, sample_frequency=1, eos=:PengRobinson,
-                                             autosave=false, write_checkpoints=true,
-=======
                                              verbose=false, sample_frequency=1, eos=:PengRobinson,
                                              autosave=false, write_checkpoints=true, 
->>>>>>> 13d5b836
                                              checkpoint=checkpoint, checkpoint_frequency=1)
         @test all([isapprox(atom_distances, pairwise_atom_distances(molec, UnitCube())) for molec in molecules])
         @test all([isapprox(charge_distances, pairwise_charge_distances(molec, UnitCube())) for molec in molecules])
@@ -968,20 +925,15 @@
     Random.seed!(1234)
     results2, molecules2 = gcmc_simulation(framework, deepcopy(co2), temp, pressure, ljff,
                                          n_burn_cycles=5, n_sample_cycles=20,
-<<<<<<< HEAD
-                                         verbose=true, sample_frequency=1, eos=:PengRobinson,
-                                         autosave=false, write_checkpoints=false,
-                                         load_checkpoint_file=false, checkpoint_frequency=1)
-    @test isapprox(norm(molecules2[1].atoms[1].xf - molecules2[1].atoms[2].xf), co_bond_length)
-    @test length(molecules) == length(molecules2)
-=======
                                          verbose=false, sample_frequency=1, eos=:PengRobinson,
                                          autosave=false, write_checkpoints=false, 
                                          load_checkpoint_file=false, checkpoint_frequency=1)
     @test all([isapprox(atom_distances, pairwise_atom_distances(molec, UnitCube())) for molec in molecules])
     @test all([isapprox(charge_distances, pairwise_charge_distances(molec, UnitCube())) for molec in molecules])
->>>>>>> 13d5b836
-    @test all(isapprox.(molecules, molecules2))
+    @test all([isapprox(molecules[i], molecules2[i]) for i = 1:length(molecules)])
+    @test length(molecules) == length(molecules2)
     @test isapprox(results["Q_st (K)"], results2["Q_st (K)"])
     @test isapprox(results["⟨N⟩ (mmol/g)"], results2["⟨N⟩ (mmol/g)"])
-end+end
+
+include("test_grid.jl")