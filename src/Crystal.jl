--- conflicted
+++ resolved
@@ -43,16 +43,10 @@
 """
     framework = Framework(filename, check_charge_neutrality=true,
                           net_charge_tol=0.001, check_atom_and_charge_overlap=true,
-<<<<<<< HEAD
-                          remove_overlap=false)
+                          remove_overlap=false, convert_to_p1=true,
+                          read_bonds_from_file=false, wrap_to_unit_cell=true)
     framework = Framework(name, box, atoms, charges; bonds=SimpleGraph(atoms.n_atoms),
                           symmetry=["x", "y", "z"], space_group="P1", is_p1=true)
-=======
-                          remove_overlap=false, convert_to_p1=true,
-                          wrap_to_unit_cell=true)
-    framework = Framework(name, box, atoms, charges, symmetry, space_group, is_p1)
-    framework = Framework(name, box, atoms, charges)
->>>>>>> 8b3959d4
 
 Read a crystal structure file (.cif or .cssr) and populate a `Framework` data structure,
 or construct a `Framework` data structure directly.
@@ -71,6 +65,7 @@
     used when converting from the lower level symmetry to P1.
 - `read_bonds_from_file::Bool`: Whether or not to read bonding information from
     cif file. If false, the bonds can be inferred later
+- `wrap_to_unit_cell::Bool`: Whether the atoms and charges will be wrapped to the unit cell after being read in
 
 # Returns
 - `framework::Framework`: A framework containing the crystal structure information
@@ -96,11 +91,7 @@
 function Framework(filename::AbstractString; check_charge_neutrality::Bool=true,
                    net_charge_tol::Float64=0.001, check_atom_and_charge_overlap::Bool=true,
                    remove_overlap::Bool=false, convert_to_p1::Bool=true,
-<<<<<<< HEAD
-                   read_bonds_from_file::Bool=false)
-=======
-                   wrap_to_unit_cell::Bool=true)
->>>>>>> 8b3959d4
+                   read_bonds_from_file::Bool=false, wrap_to_unit_cell::Bool=true)
     # Read file extension. Ensure we can read the file type
     extension = split(filename, ".")[end]
     if ! (extension in ["cif", "cssr"])
@@ -370,39 +361,6 @@
             coords = Box(a, b, c, α, β, γ).c_to_f * coords
         end
 
-<<<<<<< HEAD
-=======
-        if symmetry_info && convert_to_p1
-            @warn @sprintf("%s is not in P1 symmetry. It is in %s symmetry.
-            We are converting it to P1 symmetry for use in PorousMaterials.jl.
-            To keep in the original lower-level symmetry, pass `convert_to_p1=false` to the `Framework` constructor.", filename, space_group)
-
-            # loop over all symmetry rules
-            for i in 1:size(symmetry_rules, 2)
-                new_col = Array{Float64, 1}(undef, 0)
-                # loop over all atom positions from lower level symmetry
-                for j in 1:size(coords_simple, 2)
-                    coords = [coords [Base.invokelatest(eval(Meta.parse("(x, y, z) -> " * symmetry_rules[k, i])), coords_simple[:, j]...) for k in 1:3]]
-                end
-                charge_values = [charge_values; charges_simple]
-                species = [species; species_simple]
-            end
-            space_group = "P1"
-        elseif p1_symmetry || !convert_to_p1
-            coords = deepcopy(coords_simple)
-            charge_values = deepcopy(charges_simple)
-            species = deepcopy(species_simple)
-        end
-
-        # either read in P1 or converted to P1 so should have same symmetry rules
-        if p1_symmetry || convert_to_p1
-            symmetry_rules = [Array{AbstractString, 2}(undef, 3, 0) ["x", "y", "z"]]
-        end
-
-        # if structure was stored in P1 or converted to P1, store that information for later
-        p1_symmetry = p1_symmetry || convert_to_p1
-
->>>>>>> 8b3959d4
     # Start of cssr reader #TODO make sure this works for different .cssr files!
     ###################################
     # CSSR READER
@@ -470,8 +428,10 @@
         end
     end
 
-<<<<<<< HEAD
     strip_numbers_from_atom_labels!(framework)
+    if wrap_to_unit_cell
+        wrap_atoms_to_unit_cell!(framework)
+    end
 
     if convert_to_p1 && ! p1_symmetry && ! read_bonds_from_file
         return apply_symmetry_rules(framework; remove_overlap=remove_overlap,
@@ -479,8 +439,6 @@
                                          check_atom_and_charge_overlap=check_atom_and_charge_overlap)
     end
 
-=======
->>>>>>> 8b3959d4
     if remove_overlap
         return remove_overlapping_atoms_and_charges(framework)
     end
