--- conflicted
+++ resolved
@@ -1,4 +1,3 @@
-<<<<<<< HEAD
 module Crystal_Test
 
 using PorousMaterials
@@ -308,311 +307,4 @@
     @test rbox.Ω ≈ sbmof1.box.Ω * 2 * 3 * 4
     @test all(rbox.c_to_f * sbmof1.box.f_to_c * [1.0, 1.0, 1.0] .≈ [1/2, 1/3, 1/4])=#
 end
-end
-=======
-module Crystal_Test
-
-using PorousMaterials
-using OffsetArrays
-using LinearAlgebra
-using LightGraphs
-using Test
-using JLD2
-using Statistics
-using Random
-
-@testset "Crystal Tests" begin
-    framework = Framework("test_structure2.cif")
-    strip_numbers_from_atom_labels!(framework)
-    @test framework.name == "test_structure2.cif"
-    @test isapprox(framework.box, Box(10.0, 20.0, 30.0, 90*π/180, 45*π/180, 120*π/180))
-    @test framework.atoms.n_atoms == 2
-    @test has_same_set_of_atoms(framework.atoms, Atoms([:Ca, :O], [0.2 0.6; 0.5 0.3; 0.7 0.1]))
-    @test has_same_set_of_charges(framework.charges, Charges([1.0, -1.0], [0.2 0.6; 0.5 0.3; 0.7 0.1]))
-    new_frame = assign_charges(framework, Dict(:Ca => -2.0, :O => 2.0))
-    @test has_same_set_of_charges(new_frame.charges, Charges([-2.0, 2.0], [0.2 0.6; 0.5 0.3; 0.7 0.1]))
-    new_frame = assign_charges(framework, [4.0, -4.0])
-    @test has_same_set_of_charges(new_frame.charges, Charges([4.0, -4.0], [0.2 0.6; 0.5 0.3; 0.7 0.1]))
-    @test charged(framework)
-    @test chemical_formula(framework) == Dict(:Ca => 1, :O => 1)
-    @test molecular_weight(framework) ≈ 15.9994 + 40.078
-    # same as test_structure.cif but with overlapping atoms.
-    framework2 = Framework("test_structure2B.cif", remove_overlap=true, check_charge_neutrality=false)
-    strip_numbers_from_atom_labels!(framework2)
-    @test has_same_set_of_atoms(framework.atoms, framework2.atoms) && has_same_set_of_charges(framework.charges, framework2.charges)
-
-    # test .cif writer; write, read in, assert equal
-    #   more write_cif tests below with symmetry tests
-    write_cif(framework, joinpath("data", "crystals", "rewritten_test_structure2.cif"))
-    framework_rewritten = Framework("rewritten_test_structure2.cif")
-    strip_numbers_from_atom_labels!(framework_rewritten)
-    write_cif(framework, joinpath("data", "crystals", "rewritten_test_structure2_cartn.cif"); fractional=false)
-    framework_rewritten_cartn = Framework("rewritten_test_structure2_cartn.cif")
-    strip_numbers_from_atom_labels!(framework_rewritten_cartn)
-    @test has_same_sets_of_atoms_and_charges(framework, framework_rewritten)
-    @test has_same_sets_of_atoms_and_charges(framework, framework_rewritten_cartn)
-
-    # test .cif reader for non-P1 symmetry
-    #   no atoms should overlap
-    #   should place atoms in the same positions as the P1 conversion using
-    #       openBabel
-    non_P1_framework = Framework("symmetry_test_structure.cif")
-    strip_numbers_from_atom_labels!(non_P1_framework)
-    non_P1_cartesian = Framework("symmetry_test_structure_cartn.cif")
-    strip_numbers_from_atom_labels!(non_P1_cartesian)
-    P1_framework = Framework("symmetry_test_structure_P1.cif")
-    strip_numbers_from_atom_labels!(P1_framework)
-
-    # wrap all atoms and charges to be within the unit cell
-    non_P1_framework.atoms.xf .= mod.(non_P1_framework.atoms.xf, 1.0)
-    non_P1_framework.charges.xf .= mod.(non_P1_framework.charges.xf, 1.0)
-
-    non_P1_cartesian.atoms.xf .= mod.(non_P1_cartesian.atoms.xf, 1.0)
-    non_P1_cartesian.charges.xf .= mod.(non_P1_cartesian.charges.xf, 1.0)
-
-    P1_framework.atoms.xf .= mod.(P1_framework.atoms.xf, 1.0)
-    P1_framework.charges.xf .= mod.(P1_framework.charges.xf, 1.0)
-
-    @test has_same_sets_of_atoms_and_charges(non_P1_framework, P1_framework; atol=1e-2) 
-    # test that fractional and cartesian produce same results
-    @test has_same_sets_of_atoms_and_charges(non_P1_framework, non_P1_cartesian; atol=1e-2)
-    # test that cartesian and P1 produce same results
-    @test has_same_sets_of_atoms_and_charges(non_P1_cartesian, P1_framework; atol=1e-2)
-    # test that incorrect file formats throw proper errors
-    @test_throws ErrorException Framework("non_P1_no_symmetry.cif")
-    # test that a file with no atoms throws error
-    @test_throws ErrorException Framework("no_atoms.cif")
-    # test that these carry the is_p1 flag
-    @test non_P1_framework.is_p1
-    @test non_P1_cartesian.is_p1
-    @test P1_framework.is_p1
-
-    # test reading in non-P1 then applying symmetry later
-    # read in the same files as above, then convert to P1, then compare
-    non_P1_framework_symmetry = Framework("symmetry_test_structure.cif", convert_to_p1=false)
-    strip_numbers_from_atom_labels!(non_P1_framework_symmetry)
-    non_P1_cartesian_symmetry = Framework("symmetry_test_structure_cartn.cif", convert_to_p1=false)
-    strip_numbers_from_atom_labels!(non_P1_cartesian_symmetry)
-
-    # make sure these frameworks are not in P1 symmetry when convert_to_p1 is
-    #   set to false
-    @test ! non_P1_framework_symmetry.is_p1
-    @test ! non_P1_cartesian_symmetry.is_p1
-
-    # test write_cif in non_p1 symmetry
-    write_cif(non_P1_framework_symmetry, joinpath("data", "crystals", "rewritten_symmetry_test_structure.cif"))
-    # keep this in cartesian to test both
-    write_cif(non_P1_cartesian_symmetry, joinpath("data", "crystals", "rewritten_symmetry_test_structure_cartn.cif"), fractional=false)
-    rewritten_non_p1_fractional = Framework("rewritten_symmetry_test_structure.cif"; convert_to_p1=false)
-    strip_numbers_from_atom_labels!(rewritten_non_p1_fractional)
-    rewritten_non_p1_cartesian = Framework("rewritten_symmetry_test_structure_cartn.cif"; convert_to_p1=false)
-    strip_numbers_from_atom_labels!(rewritten_non_p1_cartesian)
-
-    @test isapprox(rewritten_non_p1_fractional, non_P1_framework_symmetry)
-    @test isapprox(rewritten_non_p1_cartesian, non_P1_cartesian_symmetry)
-
-    non_P1_framework_symmetry = apply_symmetry_rules(non_P1_framework_symmetry)
-    non_P1_cartesian_symmetry = apply_symmetry_rules(non_P1_cartesian_symmetry)
-
-    # wrap all atoms and charges to be within the unit cell
-    non_P1_framework_symmetry.atoms.xf .= mod.(non_P1_framework_symmetry.atoms.xf, 1.0)
-    non_P1_framework_symmetry.charges.xf .= mod.(non_P1_framework_symmetry.charges.xf, 1.0)
-
-    non_P1_cartesian_symmetry.atoms.xf .= mod.(non_P1_cartesian_symmetry.atoms.xf, 1.0)
-    non_P1_cartesian_symmetry.charges.xf .= mod.(non_P1_cartesian_symmetry.charges.xf, 1.0)
-
-    # make sure frameworks are now recorded as being in P1 with their is_p1 flag
-    @test non_P1_framework_symmetry.is_p1
-    @test non_P1_cartesian_symmetry.is_p1
-
-    # test that same structure is created when reading and converting to P1 and
-    #   when reading then converting to P1
-    @test isapprox(non_P1_framework, non_P1_framework_symmetry)
-    @test isapprox(non_P1_cartesian, non_P1_cartesian_symmetry)
-
-    # test .cssr reader too; test_structure2.{cif,cssr} designed to be the same.
-    framework_from_cssr = Framework("test_structure2.cssr")
-    strip_numbers_from_atom_labels!(framework_from_cssr)
-    @test has_same_sets_of_atoms_and_charges(framework_from_cssr, framework, checknames=false)
-
-    # test replicate framework
-    sbmof = Framework("SBMOF-1.cif")
-    strip_numbers_from_atom_labels!(sbmof)
-    replicated_sbmof = replicate(sbmof, (1, 1, 1))
-    @test isapprox(sbmof, replicated_sbmof)
-    # test replication no bonds assertion
-    sbmof_bonds = Framework("SBMOF-1.cif")
-    strip_numbers_from_atom_labels!(sbmof_bonds)
-    bonding_rules = [BondingRule(:H, :*, 0.4, 1.2),
-                     BondingRule(:Ca, :O, 0.4, 2.5),
-                     BondingRule(:*, :*, 0.4, 1.9)]
-    infer_bonds!(sbmof_bonds, true, bonding_rules)
-    @test_throws AssertionError replicate(sbmof_bonds, (2, 2, 2))
-    # write out and compare to inferred bonds
-    write_cif(sbmof_bonds, joinpath(pwd(), "data", "crystals", "SBMOF-1_inferred_bonds.cif"))
-    sbmof_inferred_bonds = Framework("SBMOF-1_inferred_bonds.cif"; read_bonds_from_file=true)
-    strip_numbers_from_atom_labels!(sbmof_inferred_bonds)
-    @test compare_bonds_in_framework(sbmof_bonds, sbmof_inferred_bonds)
-    # other bond info tests
-    # TODO find more robust test/confirm these are the correct numbers
-    # replacing this test with the one below comparing pdb bond info to inferred
-    #   bond info
-    sbmof_bonds_copy = Framework("SBMOF-1.cif")
-    strip_numbers_from_atom_labels!(sbmof_bonds_copy)
-    # reverse the order of the atoms and bond info should still be the same
-    sbmof_bonds_copy.atoms.xf .= reverse(sbmof_bonds_copy.atoms.xf; dims=2)
-    sbmof_bonds_copy.atoms.species .= reverse(sbmof_bonds_copy.atoms.species)
-    infer_bonds!(sbmof_bonds_copy, true, bonding_rules)
-    @test compare_bonds_in_framework(sbmof_bonds, sbmof_bonds_copy)
-    remove_bonds!(sbmof_bonds)
-    @test ne(sbmof_bonds.bonds) == 0
-    @test !compare_bonds_in_framework(sbmof_bonds, sbmof_bonds_copy)
-
-    # test reading in bonds as part of `Framework()`
-    sbmof_read_bonds = Framework("test_bond_viz.cif"; read_bonds_from_file=true, check_atom_and_charge_overlap=false)
-    strip_numbers_from_atom_labels!(sbmof_read_bonds)
-    @test ne(sbmof_read_bonds.bonds) == 5
-    write_cif(sbmof_read_bonds, joinpath(pwd(), "data", "crystals", "rewritten_sbmof_read_bonds.cif"))
-    reloaded_sbmof_read_bonds = Framework("rewritten_sbmof_read_bonds.cif"; read_bonds_from_file=true, check_atom_and_charge_overlap=false)
-    strip_numbers_from_atom_labels!(reloaded_sbmof_read_bonds)
-    @test compare_bonds_in_framework(sbmof_read_bonds, reloaded_sbmof_read_bonds)
-
-    # Test that reading in bonding information is the same as inferring the
-    #   bonding info
-    # Bonding information is from a pdb file saved by avogadro
-    # using non-p1 because it meant copying over fewer bonds
-    read_bonds = Framework("KAXQIL_clean_cartn.cif"; convert_to_p1=false, read_bonds_from_file=true)
-    strip_numbers_from_atom_labels!(read_bonds)
-    inferred_bonds = Framework("KAXQIL_clean.cif"; convert_to_p1=false)
-    strip_numbers_from_atom_labels!(inferred_bonds)
-    # Using same bonding rules as above
-    infer_bonds!(inferred_bonds, true, bonding_rules)
-    @test compare_bonds_in_framework(read_bonds, inferred_bonds; atol=1e-6)
-
-    repfactors = replication_factors(sbmof.box, 14.0)
-    replicated_sbmof = replicate(sbmof, repfactors)
-    @test replication_factors(replicated_sbmof.box, 14.0) == (1, 1, 1)
-    @test isapprox(sbmof.atoms.xf[:, 1] ./ repfactors, replicated_sbmof.atoms.xf[:, 1])
-    @test isapprox(replicated_sbmof.box.reciprocal_lattice, 2 * π * inv(replicated_sbmof.box.f_to_c))
-    @test chemical_formula(sbmof) == chemical_formula(replicated_sbmof)
-    @test isapprox(crystal_density(sbmof), crystal_density(replicated_sbmof), atol=1e-7)
-
-    # test symmetry_rules
-    # define default symmetry_rules
-    symmetry_rules = [Array{AbstractString, 2}(undef, 3, 0) ["x", "y", "z"]]
-    other_symmetry_rules = [Array{AbstractString, 2}(undef, 3, 0) ["y + z", "x + z", "x + y"]]
-    symmetry_rules_two = [Array{AbstractString, 2}(undef, 3, 0) ["x" "y + z";
-                                                                 "y" "x + z";
-                                                                 "z" "x + y"]]
-    symmetry_rules_two_cpy = deepcopy(symmetry_rules_two)
-    @test ! is_symmetry_equal(symmetry_rules, symmetry_rules_two)
-    @test ! is_symmetry_equal(symmetry_rules, other_symmetry_rules)
-    @test is_symmetry_equal(symmetry_rules, symmetry_rules)
-    @test is_symmetry_equal(symmetry_rules_two, symmetry_rules_two_cpy)
-
-    # test framework addition
-    f1 = Framework("framework 1", UnitCube(), Atoms([:a, :b],
-                                                    [1.0 4.0;
-                                                     2.0 5.0;
-                                                     3.0 6.0]),
-                                              Charges([0.1, 0.2],
-                                                      [1.0 4.0;
-                                                       2.0 5.0;
-                                                       3.0 6.0]))
-    f2 = Framework("framework 2", UnitCube(), Atoms([:c, :d],
-                                                    [7.0 10.0;
-                                                     8.0 11.0;
-                                                     9.0 12.0]),
-                                              Charges([0.3, 0.4],
-                                                      [7.0 10.0;
-                                                       8.0 11.0;
-                                                       9.0 12.0]))
-    f3 = f1 + f2
-    addition_bonding_rules = [BondingRule(:a, :b, 4.5, 5.3),
-                              BondingRule(:c, :d, 4.5, 5.3)]
-    @test is_bonded(f1, 1, 2, [BondingRule(:a, :b, 1.0, 5.5)]; include_bonds_across_periodic_boundaries=false)
-    @test ! is_bonded(f2, 1, 2, [BondingRule(:c, :d, 1.0, 4.5)]; include_bonds_across_periodic_boundaries=false)
-    infer_bonds!(f1, false, addition_bonding_rules)
-    infer_bonds!(f2, false, addition_bonding_rules)
-    @test ! compare_bonds_in_framework(f1 + f2, f3)
-    infer_bonds!(f3, false, addition_bonding_rules)
-    @test compare_bonds_in_framework(f1 + f2, f3)
-    @test_throws AssertionError f1 + sbmof # only allow frameworks with same box
-    @test isapprox(f1.box, f3.box)
-    @test isapprox(f2.box, f3.box)
-    @test isapprox(f1.atoms + f2.atoms, f3.atoms)
-    @test isapprox(f1.charges + f2.charges, f3.charges)
-
-    # test infinite framework_addition
-    f4 = +(f1, f2, f3; check_overlap=false)
-    @test isapprox(f3.box, f4.box)
-    @test isapprox(f4.atoms, f1.atoms + f2.atoms + f3.atoms)
-    @test isapprox(f4.charges, f1.charges + f2.charges + f3.charges)
-
-    # more xtal tests
-    sbmof1 = Framework("SBMOF-1.cif")
-    @test !charged(sbmof1)
-    @test isapprox(sbmof1.box.reciprocal_lattice, 2 * π * inv(sbmof1.box.f_to_c))
-    @test sbmof1.box.Ω ≈ det(sbmof1.box.f_to_c) # sneak in crystal test
-    @test isapprox(crystal_density(sbmof1), 1570.4, atol=0.5) # kg/m3
-
-    # replicating the unit cell to construct simulation box
-    sbmof1 = Framework("SBMOF-1.cif")
-    rbox = replicate(sbmof1.box, (2, 3, 4))
-    @test rbox.Ω ≈ sbmof1.box.Ω * 2 * 3 * 4
-    @test all(rbox.c_to_f * sbmof1.box.f_to_c * [1.0, 1.0, 1.0] .≈ [1/2, 1/3, 1/4])
-
-    # write bond information to manually inspect if bonds are in order
-    hkust1 = Framework("FIQCEN_clean.cif")
-    strip_numbers_from_atom_labels!(hkust1)
-    br = default_bondingrules()
-    pushfirst!(br, BondingRule(:Cu, :O, 0.3, 2.4))
-    infer_bonds!(hkust1, true, br)
-    reference_bonds = loadgraph("hkust1_reference_bonds.lgz")
-    @test reference_bonds == hkust1.bonds
-
-    # test distance function (via Avogadro)
-    frame = Framework("simple_test.cif")
-    @test distance(frame, 1, 1, true) == 0.0
-    @test isapprox(distance(frame, 2, 5, true), 4.059, atol=0.001)
-    @test isapprox(distance(frame, 2, 5, false), 4.059, atol=0.001)
-    @test isapprox(distance(frame, 1, 5, false), 17.279, atol=0.001)
-    @test isapprox(distance(frame, 1, 5, true), 1.531, atol=0.001)
-
-    # test reading crystals and include 0.0 charges
-    frame1 = Framework("ATIBOU01_clean.cif")
-    @test ! any(frame1.charges.q .== 0.0)
-    @test frame1.charges.n_charges == frame1.atoms.n_atoms - 4 # 4 charges are zero
-    frame2 = Framework("ATIBOU01_clean.cif"; include_zero_charges=true)
-    @test frame2.charges.n_charges == frame2.atoms.n_atoms
-    @test isapprox(frame2.charges.xf, frame2.atoms.xf)
-
-#=    ## .cssr reader test
-    # test replicate framework
-    sbmof = Framework("SBMOF-1.cif")
-    replicated_sbmof = replicate(sbmof, (1, 1, 1))
-    @test isapprox(sbmof, replicated_sbmof)
-
-    repfactors = replication_factors(sbmof.box, 14.0)
-    replicated_sbmof = replicate(sbmof, repfactors)
-    @test replication_factors(replicated_sbmof.box, 14.0) == (1, 1, 1)
-    @test isapprox(sbmof.atoms.xf[:, 1] ./ repfactors, replicated_sbmof.atoms.xf[:, 1])
-    @test isapprox(replicated_sbmof.box.reciprocal_lattice, 2 * π * inv(replicated_sbmof.box.f_to_c))
-    @test chemical_formula(sbmof) == chemical_formula(replicated_sbmof)
-    @test isapprox(crystal_density(sbmof), crystal_density(replicated_sbmof), atol=1e-7)
-
-    # more xtal tests
-    sbmof1 = Framework("SBMOF-1.cif")
-    @test !charged(sbmof1)
-    @test isapprox(sbmof1.box.reciprocal_lattice, 2 * π * inv(sbmof1.box.f_to_c))
-    @test sbmof1.box.Ω ≈ det(sbmof1.box.f_to_c) # sneak in crystal test
-    @test isapprox(crystal_density(sbmof1), 1570.4, atol=0.5) # kg/m3
-
-    # replicating the unit cell to construct simulation box
-    sbmof1 = Framework("SBMOF-1.cif")
-    rbox = replicate(sbmof1.box, (2, 3, 4))
-    @test rbox.Ω ≈ sbmof1.box.Ω * 2 * 3 * 4
-    @test all(rbox.c_to_f * sbmof1.box.f_to_c * [1.0, 1.0, 1.0] .≈ [1/2, 1/3, 1/4])=#
-end
-end
->>>>>>> 1a0bb865
+end