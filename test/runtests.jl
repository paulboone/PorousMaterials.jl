#TODO split these into different files for different tests so e.g. framework in one suite is not used in another suite so it's clear what's goign on.

# Details from http://www.stochasticlifestyle.com/finalizing-julia-package-documentation-testing-coverage-publishing/
# Start Test Script

<<<<<<< HEAD
include("grid_test.jl")

include("box_test.jl")
=======
@testset "Box Tests" begin
    framework = Framework("SBMOF-1_cory.cif")
    @test isapprox(framework.box, Box(framework.box.f_to_c))
    @test framework.box.f_to_c * framework.box.c_to_f ≈ Matrix{Float64}(I, 3, 3)
    @test isapprox(framework.box.reciprocal_lattice, 2 * π * inv(framework.box.f_to_c))
    @test isapprox(framework.box, Box(framework.box.a, framework.box.b, framework.box.c,
                                      framework.box.α, framework.box.β, framework.box.γ))
    @test isapprox(replicate(framework.box, (1, 1, 1)), framework.box)
    box = UnitCube()
    @test box.Ω ≈ 1.0
    @test isapprox(replicate(box, (3, 5, 4)), Box(3.0, 5.0, 4.0, π/2, π/2, π/2))
    @test framework.box.Ω ≈ det(framework.box.f_to_c)
    # test alternative constructor using f_to_c matrix
    @test isapprox(framework.box, Box(framework.box.f_to_c))
end
>>>>>>> 9c83e507

include("crystal_test.jl")

include("molecule_test.jl")

include("nearest_image_test.jl")

include("forcefield_test.jl")

include("vdw_energetics_test.jl")

include("energetics_util_test.jl")

include("electrostatics_energetics_test.jl")

<<<<<<< HEAD
include("mchelpers_test.jl")
=======
@testset "Molecules Tests" begin
    molecule = Molecule("CO2")
    rotate!(molecule, UnitCube())
    @test isapprox(pairwise_atom_distances(molecule, UnitCube()),
        [0 1.16 1.16; 1.16  0.0   1.16*2; 1.16 1.16*2 0])
    @test isapprox(pairwise_charge_distances(molecule, UnitCube()),
        [0 1.16 1.16; 1.16  0.0   1.16*2; 1.16 1.16*2 0])

    # test reader
    molecule = Molecule("CO2")
    @test charged(molecule)
    atomic_masses = read_atomic_masses()
    @test molecule.species == :CO2
    @test length(molecule.atoms) == 3
    @test molecule.atoms[1].species == :C_CO2
    @test molecule.atoms[2].species == :O_CO2
    @test molecule.atoms[3].species == :O_CO2
    @test all(molecule.atoms[1].xf .≈ [0.0, 0.0, 0.0])
    @test all(molecule.atoms[2].xf .≈ [-1.16, 0.0, 0.0])
    @test all(molecule.atoms[3].xf .≈ [1.16, 0.0, 0.0])
    @test all(molecule.xf_com .≈ [0.0, 0.0, 0.0])
    @test length(molecule.charges) == 3
    @test molecule.charges[1].q ≈ 0.7
    @test molecule.charges[2].q ≈ -0.35
    @test molecule.charges[3].q ≈ -0.35
    for i = 1:3
        @test all(molecule.charges[i].xf ≈ molecule.atoms[i].xf)
    end
>>>>>>> 9c83e507

include("guest_guest_energetics_test.jl")

include("eos_test.jl")

<<<<<<< HEAD
include("gcmc_checkpoints_test.jl")
=======
    # test translate_to, translate_by
    box = Framework("SBMOF-1.cif").box
    ms = [Molecule("H2S") for i = 1:2]
    for m in ms
        set_fractional_coords!(m, box)
    end
    @test isapprox(ms[1], ms[2])
    translate_by!(ms[2], [0.0, 0.0, 0.0])
    @test isapprox(ms[1], ms[2])
    translate_by!(ms[2], [0.0, 1.2, 0.0])
    @test ! isapprox(ms[1], ms[2])
    translate_to!(ms[2], ms[1].xf_com)
    @test isapprox(ms[1], ms[2])
    translate_to!(ms[2], [50.0, 100.0, 150.0], box)
    @test isapprox(box.f_to_c * ms[2].xf_com, [50.0, 100.0, 150.0])
    # make sure bond lenghts are not perturbed by translate
    for i = 1:200
        translate_by!(ms[2], [randn(), randn(), randn()])
        translate_by!(ms[2], [randn(), randn(), randn()], box)
        translate_to!(ms[2], [randn(), randn(), randn()])
        translate_to!(ms[2], [randn(), randn(), randn()], box)
    end
    # bond lengths preserved?
    for m in ms
        @test isapprox(pairwise_atom_distances(m, box), 
            pairwise_atom_distances(Molecule("H2S"), UnitCube()))
        @test isapprox(pairwise_charge_distances(m, box), 
            pairwise_charge_distances(Molecule("H2S"), UnitCube()))
    end
    translate_to!(ms[1], [0.1, 0.2, 1.4])
    translate_to!(ms[2], box.f_to_c * [0.1, 0.2, 1.4], box)
    @test isapprox(ms[1], ms[2])
    @test outside_box(ms[1])
    translate_by!(ms[1], [-0.1, -0.2, -1.1])
    translate_by!(ms[2], box.f_to_c * [-0.1, -0.2, -1.1], box)
    @test isapprox(ms[1], ms[2])
    rotate!(ms[2], box)
    rotate!(ms[1], box)
    @test isapprox(pairwise_atom_distances(ms[2], box), 
                   pairwise_atom_distances(Molecule("H2S"), UnitCube()))
    @test isapprox(pairwise_charge_distances(ms[2], box), 
                   pairwise_charge_distances(Molecule("H2S"), UnitCube()))

    # test unit vector on sphere generator
    ms = [Molecule("He") for i = 1:10000]
    for m in ms
        translate_to!(m, rand_point_on_unit_sphere())
    end
    @test all(isapprox.([norm(m.atoms[1].xf) for m in ms], 1.0))
    write_xyz(ms, box, "random_vectors_on_sphere")
    println("See random_vectors_on_sphere")

    # Test to see if rotation_matrix() is random and uniform on sphere surface
    N = 1000000
    points = Array{Float64, 2}(undef, 3, N)
    for i = 1:N
        points[:,i] = rotation_matrix() * [0., 0., 1.]
    end

    for i = 1:3
        r = rand()
        count = zeros(10)
        for j = 1:10
            for k = 1:N
                if points[1,k] > 0 && points[2,k]^2 + points[3,k]^2 <= r^2
                    count[j] += 1
                end
            end
            points = rotation_matrix() * points
        end
        @test (maximum(count) - minimum(count)) / N < 0.01
    end

    # rotation matrix should be orthogonal
    r_orthogonal = true
    r_det_1 = true
    for i = 1:300
        r = rotation_matrix()
        if ! isapprox(r * transpose(r), Matrix{Float64}(I, 3, 3))
            r_orthogonal = false
        end
        if ! isapprox(det(r), 1.0)
            r_det_1 = false
        end
    end
    @test r_orthogonal
    @test r_det_1

    # test translate_by for fractional and cartesian
    box = Framework("SBMOF-1.cif").box
    ms = [Molecule("CO2") for i = 1:2]
    for m in ms
        set_fractional_coords!(m, box)
    end
    for i = 1:200
        translate_by!(ms[2], [randn(), randn(), randn()])
        translate_by!(ms[2], [randn(), randn(), randn()], box)
        translate_to!(ms[2], [randn(), randn(), randn()])
        translate_to!(ms[2], [randn(), randn(), randn()], box)
        rotate!(ms[2], box)
    end
    for m in ms
        @test isapprox(pairwise_atom_distances(m,               box), 
                       pairwise_atom_distances(Molecule("CO2"), UnitCube()))
        @test isapprox(pairwise_charge_distances(m,               box), 
                       pairwise_charge_distances(Molecule("CO2"), UnitCube()))
    end
    # test fractional, cartesian translates
    ms = [Molecule("CO2") for i = 1:2]
    translate_by!(ms[2], [0.1, 0.2, 0.3]) # fractional
    translate_by!(ms[1], box.f_to_c * [0.1, 0.2, 0.3], box)
    @test isapprox(ms[1], ms[2])
    translate_to!(ms[1], [0.5, 0.6, 0.4])
    translate_to!(ms[2], box.f_to_c * [0.5, 0.6, 0.4], box)
    @test isapprox(ms[1], ms[2])

    # test translate to
    translate_to!(ms[1], [rand(), rand(), rand()])
    translate_to!(ms[1], [0.2, 0.4, 0.6])
    @test isapprox(ms[1].xf_com, [0.2, 0.4, 0.6])
    translate_to!(ms[2], box.f_to_c * [0.2, 0.4, 0.6], box)
    @test isapprox(ms[1], ms[2])
    rotate!(ms[1], box)
    rotate!(ms[2], box)
    @test ! isapprox(ms[1], ms[2])

    # test rotate function; bond lengths must preserve, center of mass must preserve.
    box = Framework("SBMOF-1.cif").box
    m1 = Molecule("CO2")
    m2 = Molecule("CO2")
    set_fractional_coords!(m1, box)
    set_fractional_coords!(m2, box)
    # test fractional, cartesian translates
    translate_to!(m2, [5.0, 10.0, 15.0], box)
    for i = 1:2000
        rotate!(m2, box)
    end
    @test isapprox(m2.xf_com, box.c_to_f * [5.0, 10.0, 15.0])
    @test isapprox(norm(box.f_to_c * (m2.charges[1].xf - m2.charges[2].xf)),
                   norm(box.f_to_c * (m1.charges[1].xf - m1.charges[2].xf)))
    @test isapprox(norm(box.f_to_c * (m2.atoms[1].xf - m2.atoms[2].xf)),
                   norm(box.f_to_c * (m1.atoms[1].xf - m1.atoms[2].xf)))
    m2_old = deepcopy(m2)
    rotate!(m2, box)
    @test ! isapprox(m2_old, m2)
    # visually inspect
    ms = [Molecule("CO2") for i = 1:1000]
    for m in ms
        set_fractional_coords!(m, box)
    end
    for m in ms
       rotate!(m, box)
    end
    write_xyz(ms, box, "co2s")
    println("see co2s.xyz for dist'n of rotations")

    # make sure rotation, translate does not chage bond lengths or mess up center of mass
    co2 = Molecule("CO2")
    atom_distances = pairwise_atom_distances(co2, UnitCube())
    charge_distances = pairwise_charge_distances(co2, UnitCube())
    set_fractional_coords!(co2, box)
    @test isapprox(atom_distances, pairwise_atom_distances(co2, box))
    @test isapprox(charge_distances, pairwise_charge_distances(co2, box))
    for i = 1:100000
        translate_to!(co2, [rand(), rand(), rand()])
        translate_by!(co2, [randn(), randn(), randn()])
        translate_to!(co2, 4.0 * [rand(), rand(), rand()], box)
        translate_by!(co2, 4.0 * [rand(), rand(), rand()], box)
        rotate!(co2, box)
    end
    println("atom dist ", pairwise_atom_distances(co2, box))
    println("charge dist ", pairwise_charge_distances(co2, box))
    @test isapprox(atom_distances, pairwise_atom_distances(co2, box), atol=1e-10)
    @test isapprox(charge_distances, pairwise_charge_distances(co2, box), atol=1e-10)
    @test isapprox(co2.xf_com, co2.atoms[1].xf, atol=1e-12) # should be on carbon
    #.atoms and charges shld have same coords still (this is just for CO2...
    @test all([isapprox(co2.atoms[k].xf, co2.charges[k].xf, atol=1e-12) for k = 1:3]) 
    # shld still be linear...
    co_vector1 = box.f_to_c * (co2.atoms[2].xf - co2.atoms[1].xf)
    co_vector2 = box.f_to_c * (co2.atoms[3].xf - co2.atoms[1].xf)
    @test isapprox(dot(co_vector1, co_vector2), -norm(co_vector1)^2, atol=1e-10)
end

@testset "NearestImage Tests" begin
    dxf = [-0.8, -0.4, 0.7]
    nearest_image!(dxf)
    @test isapprox(dxf, [0.2, -0.4, -0.3])

    dxf = [-0.3, -0.1, -0.9]
    nearest_image!(dxf)
    @test isapprox(dxf, [-0.3, -0.1, 0.1])

    box = UnitCube()
    x = [0.9, 0.1, 0.1]
    y = [0.0, 0.0, 0.0]
    @test nearest_r(x, y, box) ≈ norm([-0.1, 0.1, 0.1])
    x = [0.5, 0.5, 0.5]
    y = [0.4, 0.4, 0.35]
    @test nearest_r(x, y, box) ≈ norm(x-y)
end

@testset "Forcefield Tests" begin
    ljforcefield = LJForceField("Dreiding.csv", cutoffradius=12.5,
        mixing_rules="Lorentz-Berthelot") # Dreiding
    # test reading of force field
    @test ljforcefield.pure_σ[:He] == 1.0
    @test ljforcefield.pure_ϵ[:Zn] == 12.0
    @test ljforcefield.σ²[:Zn][:He] == ((1.0 + 3.0) / 2) ^ 2
    @test ljforcefield.ϵ[:He][:Zn] == sqrt(12.0 * 3.0)
    @test ljforcefield.ϵ[:He][:Zn] == ljforcefield.ϵ[:Zn][:He] # symmetry
    @test ljforcefield.σ²[:He][:Zn] == ljforcefield.σ²[:Zn][:He] # symmetry
    @test ljforcefield.cutoffradius_squared == 12.5 ^ 2

    # test calculation of replication factors required
    frame = Framework("test_structure.cif") # .cif
    strip_numbers_from_atom_labels!(frame)
    rep_factors = replication_factors(frame.box, ljforcefield)
    @test rep_factors == (25, 25, 25)

    # test check for force field coverage
    @test check_forcefield_coverage(Molecule("CO2"), ljforcefield)
    framework = Framework("SBMOF-1.cif")
    @test check_forcefield_coverage(framework, ljforcefield)
    push!(framework.atoms, LJSphere(:bogus_atom, [rand(), rand(), rand()]))
    @test !check_forcefield_coverage(framework, ljforcefield)
end;

@testset "VdwEnergetics Tests" begin
    # Xe in SBMOF-1 tests, comparing to RASPA
    ljforcefield = LJForceField("Dreiding.csv", cutoffradius=12.5, mixing_rules="Lorentz-Berthelot") # Dreiding
    sbmof1 = Framework("SBMOF-1.cif")
    rep_factors_sbmof1 = replication_factors(sbmof1.box, ljforcefield)
    sbmof1 = replicate(sbmof1, rep_factors_sbmof1)
    write_xyz(sbmof1, "replicated_sbmof1")
    xenon = Molecule("Xe")
    set_fractional_coords!(xenon, sbmof1.box)
    @test ! charged(xenon)
    xenon.atoms[1].xf[:] = sbmof1.box.c_to_f * zeros(3)
    energy = vdw_energy(sbmof1, xenon, ljforcefield)
    @test isapprox(energy, -5041.58, atol = 0.005)
    xenon.atoms[1].xf[:] = sbmof1.box.c_to_f * [0.494265, 2.22668, 0.450354]
    energy = vdw_energy(sbmof1, xenon, ljforcefield)
    @test isapprox(energy, 12945.838, atol = 0.005)

    # NIST data to test LJ potentials
    # data from here: https://www.nist.gov/mml/csd/chemical-informatics-research-group/lennard-jones-fluid-reference-calculations
    # created bogus atom X for this purpose.
    ljff = LJForceField("NIST.csv", cutoffradius=3.0)
    energies_should_be = [-4.3515E+03, -6.9000E+02, -1.1467E+03, -1.6790E+01]
    for c = 1:4 # four configurations
        # read in positions of atoms provided by NIST ("X" atoms)
        posfile = open("nist/lennardjones/lj_sample_config_periodic$c.txt")
        lines = readlines(posfile)
        # first line is dims of unit cell box
        dims = parse.(Float64, split(lines[1]))
        box = Box(dims..., π/2, π/2, π/2)
        # second line is # of molecules
        n = parse(Int, lines[2])

        # read in molecule positions, construct them
        ms = Molecule[]
        for i = 1:n
            xyz = split(lines[2+i])[2:end]
            x = parse.(Float64, xyz)
            m = Molecule("X")
            set_fractional_coords!(m, box)
            translate_to!(m, box.c_to_f * x)
            push!(ms, m)
        end
        close(posfile)

        # compute energy of the configuration
        energy = PorousMaterials.total_vdw_energy(ms, ljff, box)
        @test isapprox(energy, energies_should_be[c], atol=0.1)
    end
    # test vdw_energy_no_PBC, which is the vdw_energy function when no PBCs are applied.
    #  The following "framework" is a cage floating in space so no atoms are near the boundary
    #   of the unit cell box. So with cutoff should get same with or without PBCs.
    box = Box(100.0, 100.0, 100.0, π/2, π/2, π/2)
    co2 = Molecule("CO2")
    set_fractional_coords!(co2, box)
    translate_to!(co2, [50.0, 50.0, 50.0], box)
    f = Framework("cage_in_space.cif") # same cage, but shifted to [50, 50, 50] in unit cell box 100 by 100 by 100.
    ljff = LJForceField("UFF.csv")
    # energy with PBC but padded so effetive periodic interactions are zero, bc beyond cutoff
    energy = vdw_energy(f, co2, ljff)
    atoms, x = read_xyz("data/crystals/CB5.xyz") # raw .xyz of cage
    ljspheres = [LJSphere(atoms[i], x[:, i] + [50.0, 50.0, 50.0]) for i = 1:length(atoms)] # cage as LJSphere array
    co2 = Molecule("CO2")
    translate_to!(co2, [50.0, 50.0, 50.0])
    @test isapprox(energy, vdw_energy_no_PBC(co2, ljspheres, ljff))
end

@testset "Energetics_Until Tests" begin
    # data types for potential energies
    u = PotentialEnergy(10.0, 30.0)
    v = PotentialEnergy(3.0, 4.0)
    @test ! isapprox(v, PotentialEnergy(3.0, 1.2), verbose=false) # isapprox
    @test isapprox(sum(v), 7.0) # sum
    @test isapprox(u + v, PotentialEnergy(13.0, 34.0)) # +
    @test isapprox(u - v, PotentialEnergy(7.0, 26.0)) # -
    @test isapprox(2.0 * v, PotentialEnergy(6.0, 8.0)) # *
    @test isapprox(v * 2.0, PotentialEnergy(6.0, 8.0)) # *
    @test isapprox(u / 2.0, PotentialEnergy(5.0, 15.0)) # /
    @test isapprox(sqrt(PotentialEnergy(4.0, 16.0)), PotentialEnergy(2.0, 4.0)) # sqrt
    @test isapprox(PorousMaterials.square(PotentialEnergy(2.0, 4.0)), PotentialEnergy(4.0, 16.0)) # square

    t = PotentialEnergy(1.0, 2.0)
    s = PotentialEnergy(300.0, 100.0)
    us = SystemPotentialEnergy(u, v)
    vs = SystemPotentialEnergy(s, t)
    @test isapprox(sum(vs), 403.0) # sum
    @test isapprox(us - vs, SystemPotentialEnergy(u - s, v - t)) # -
    @test isapprox(us + vs, SystemPotentialEnergy(u + s, v + t)) # -
    @test isapprox(2.0 * us, SystemPotentialEnergy(2.0 * u, 2.0 * v)) # *
    @test isapprox(2.0 * us, SystemPotentialEnergy(2.0 * u, 2.0 * v)) # *
    @test isapprox(us * 2.0, SystemPotentialEnergy(2.0 * u, 2.0 * v)) # *
    @test isapprox(us / 2.0, SystemPotentialEnergy(u / 2.0, v / 2.0)) # /
    @test isapprox(sqrt(us), SystemPotentialEnergy(sqrt(u), sqrt(v))) # sqrt
    @test isapprox(PorousMaterials.square(us), SystemPotentialEnergy(PorousMaterials.square(u), PorousMaterials.square(v))) # square
end

@testset "ElectrostaticEnergetics Tests" begin
    framework = Framework("NU-1000_Greg.cif")
    sr_cutoff_r = 12.5
    rep_factors = replication_factors(framework, sr_cutoff_r)
    sim_box = replicate(framework.box, rep_factors)
    framework = replicate(framework, rep_factors)
    eparams, kvecs, eikar, eikbr, eikcr = setup_Ewald_sum(sr_cutoff_r, sim_box, verbose=false, ϵ=1e-6)
    q_test = 0.8096
    # ensure getting right Ewald settings
    #  note there are differnet method to choose
    #  these params for a givne precision so if you changed
    #  `determine_ewald_params` that may be ok if you still get the
    #  right electrostatic potential...
    @test eparams.kreps == (9, 9, 9)
    @test isapprox(eparams.α, 0.2471, atol=0.05)
    # construct box so recip. lattice is dimension (2, 10, 5)
    box = Box(0.5*2*π, 0.1*2*π, 0.2*2*π, π/2, π/2, π/2)
    @test PorousMaterials.required_kreps(box, 2.1^2) == (1, 0, 0)
    @test PorousMaterials.required_kreps(box, 5.1^2) == (2, 0, 1)
    @test PorousMaterials.required_kreps(box, 10.1^2) == (5, 1, 2)

    xf = framework.box.c_to_f * [9.535619863743, 20.685576379935, 0.127344239990]
    pc = PtCharge(q_test, xf)
    m = Molecule(:pt_charge, LJSphere[], [pc], xf)
    ϕ = electrostatic_potential_energy(framework, m, eparams, kvecs, eikar, eikbr, eikcr)
    @test isapprox(ϕ, 111373.38, atol=2.5)

    xf = framework.box.c_to_f * [4.269654927228, 23.137319129548, 28.352847101096]
    pc = PtCharge(q_test, xf)
    m = Molecule(:pt_charge, LJSphere[], [pc], xf)
    ϕ = electrostatic_potential_energy(framework, m, eparams, kvecs, eikar, eikbr, eikcr)
    @test isapprox(ϕ, -531.0, atol=0.5)

    xf = framework.box.c_to_f * [-0.047382031804, 7.209555961450, 5.158180463556]
    pc = PtCharge(q_test, xf)
    m = Molecule(:pt_charge, LJSphere[], [pc], xf)
    ϕ = electrostatic_potential_energy(framework, m, eparams, kvecs, eikar, eikbr, eikcr)
    @test isapprox(ϕ, -2676.8230141, atol=0.5)

    # NIST data to test Ewald sums
    # data from here:  https://www.nist.gov/mml/csd/chemical-informatics-research-group/spce-water-reference-calculations-10%C3%A5-cutoff
    # what the energies should be for all four configurations provided by NIST
    energies_should_be = [Dict(["real"=> -5.58889e05, "fourier"=> 6.27009e03, "self"=> -2.84469e06, "intra" => 2.80999e06]),
                          Dict(["real"=> -1.19295e06, "fourier"=> 6.03495e03, "self"=> -5.68938e06, "intra" => 5.61998e06]),
                          Dict(["real"=> -1.96297e06, "fourier"=> 5.24461e03, "self"=> -8.53407e06, "intra" => 8.42998e06]),
                          Dict(["real"=> -3.57226e06, "fourier"=> 7.58785e03, "self"=> -1.42235e07, "intra" => 1.41483e07])]
    # loop over all four configurations provided by NIST
    for c = 1:length(energies_should_be)
        # read in positions of atoms provided by NIST ("X" atoms)
        posfile = open("nist/electrostatics/spce_sample_config_periodic$c.txt")
        lines = readlines(posfile)
        # first line is dims of unit cell box
        dims = parse.(Float64, split(lines[1]))
        box = Box(dims..., π/2, π/2, π/2)
        # second line is # of molecules
        n = parse(Int, lines[2]) * 3 # 2H, 1O per n

        # read in molecule positions, construct them
        ms = Molecule[]
        q_H = 0.42380 # on H, -2q on O
        qs = PorousMaterials.PtCharge[]
        for i = 1:n
            if i % 3 == 1 # new water molecule
                qs = PorousMaterials.PtCharge[]
            end
            # get x position
            xyz = split(lines[2+i])[2:4]
            x = parse.(Float64, xyz)
            # get species
            O_or_H = split(lines[2+i])[end]
            q = O_or_H == "O" ? -2 * q_H : q_H
            # add to charges
            push!(qs, PorousMaterials.PtCharge(q, box.c_to_f * x))
            # construct molecule
            if i % 3 == 0
                com = [0.0, 0.0, 0.0]
                for q in qs
                   com += box.f_to_c * q.xf
                end
                com /= 3
                m = Molecule(:H2O, LJSphere[], qs, box.c_to_f * com)
                @assert (PorousMaterials.total_charge(m) == 0.0)
                push!(ms, m)
                @assert (isapprox(PorousMaterials.total_charge(m), 0.0, rtol=0.001))
            end
        end
        @assert (length(ms) == n/3)
        close(posfile)

        # compute energy of the configuration
        sr_cutoff_r = 10.0
        # use PorousMaterials.jl settings
     #     eparams, kvecs, eikar, eikbr, eikcr = setup_Ewald_sum(sr_cutoff_r, box, verbose=true, ϵ=1e-6)
        # use NIST reported settings
        kreps = (5, 5, 5)
        eparams = PorousMaterials.EwaldParams(kreps, 5.6/box.a, sr_cutoff_r, box)
        kvecs = PorousMaterials.precompute_kvec_wts(eparams)
        # only include kvecs with <27 acc to NIST website
        kvec_keep = [kvec.ka ^ 2 + kvec.kb ^2 + kvec.kc ^2 < 27 for kvec in kvecs]
        kvecs = kvecs[kvec_keep]
        eikar = OffsetArray{Complex{Float64}}(undef, 0:kreps[1])
        eikbr = OffsetArray{Complex{Float64}}(undef, -kreps[2]:kreps[2])
        eikcr = OffsetArray{Complex{Float64}}(undef, -kreps[3]:kreps[3])
        ϕ = electrostatic_potential_energy(ms, eparams, kvecs, eikar, eikbr, eikcr)
        @test isapprox(ϕ.self, energies_should_be[c]["self"], rtol=0.00001)
        @test isapprox(ϕ.sr, energies_should_be[c]["real"], rtol=0.00001)
        @test isapprox(ϕ.lr + ϕ.lr_own_images, energies_should_be[c]["fourier"],  rtol=0.00001)
        @test isapprox(ϕ.intra, energies_should_be[c]["intra"],  rtol=0.0001)
        # test incremented potential energy
        @test isapprox(total(PorousMaterials.total_electrostatic_potential_energy(ms, eparams, kvecs, eikar, eikbr, eikcr)), total(ϕ), atol=0.01)
        # test potential energy function for MC sims
        ϕ_minus_molecule = electrostatic_potential_energy(ms[2:end], eparams, kvecs, eikar, eikbr, eikcr)
        ϕ_MC =  electrostatic_potential_energy(ms, 1, eparams, kvecs, eikar, eikbr, eikcr)
        @test(isapprox(total(ϕ) - total(ϕ_minus_molecule), total(ϕ_MC), atol=0.01))
    end

    ###
    #  Greg Chung's ZIF-71 w/ bogus charges tests
    ###
    zif71 = Framework("zif71_bogus_charges.cif")
    strip_numbers_from_atom_labels!(zif71)
    ff = LJForceField("Greg_bogus_ZIF71.csv", cutoffradius=12.8)
    co2 = Molecule("CO2EPM2")
    set_fractional_coords!(co2, zif71.box)

    # test 1: guest-host
    @assert (co2.atoms[1].species == :C_CO2) # assumed C is first in input file...
    @assert (isapprox(co2.charges[1].q, 0.7)) # assumed C is first in input file...
    # load in coordinates of CO2 at test location
    co2.atoms[1].xf[:] = [0.50543, 0.57349, 0.50788] # C
    co2.atoms[2].xf[:] = [0.46884, 0.57393, 0.52461] # O
    co2.atoms[3].xf[:] = [0.54203, 0.57305, 0.49116] # O
    co2.charges[1].xf[:] = [0.50543, 0.57349, 0.50788] # C
    co2.charges[2].xf[:] = [0.46884, 0.57393, 0.52461] # O
    co2.charges[3].xf[:] = [0.54203, 0.57305, 0.49116] # O
    # test vdW energy
    @test isapprox(vdw_energy(zif71, co2, ff), -132.56, atol=0.01)
    # test electrostatics
    eparams, kvecs, eikar, eikbr, eikcr = setup_Ewald_sum(12.0, zif71.box, verbose=false, ϵ=1e-6)
    ϕ = electrostatic_potential_energy(zif71, co2, eparams, kvecs, eikar, eikbr, eikcr)
    @test isapprox(ϕ, -9.37846564, atol=0.1)

    # test 2: guest-guest
    co2.atoms[1].xf[:] = [0.50543, 0.57349, 0.50788]
    co2.atoms[2].xf[:] = [0.54203, 0.57305, 0.49116]
    co2.atoms[3].xf[:] = [0.46884, 0.57393, 0.52461]
    co2.charges[1].xf[:] = [0.50543, 0.57349, 0.50788]
    co2.charges[2].xf[:] = [0.54203, 0.57305, 0.49116]
    co2.charges[3].xf[:] = [0.46884, 0.57393, 0.52461]

    co2_2 = Molecule("CO2EPM2")
    set_fractional_coords!(co2_2, zif71.box)
    co2_2.atoms[1].xf[:] = [0.50680, 0.38496, 0.50788]
    co2_2.atoms[2].xf[:] = [0.54340, 0.38451, 0.49116]
    co2_2.atoms[3].xf[:] = [0.47020, 0.38540, 0.52461]
    co2_2.charges[1].xf[:] = [0.50680, 0.38496, 0.50788]
    co2_2.charges[2].xf[:] = [0.54340, 0.38451, 0.49116]
    co2_2.charges[3].xf[:] = [0.47020, 0.38540, 0.52461]
    @test isapprox(PorousMaterials.total_vdw_energy(zif71, [co2, co2_2], ff), -311.10392551, atol=0.1)
    @test isapprox(PorousMaterials.total_vdw_energy([co2, co2_2], ff, zif71.box), -50.975, atol=0.1)
    @test isapprox(PorousMaterials.total_electrostatic_potential_energy(zif71, [co2, co2_2], eparams, kvecs, eikar, eikbr, eikcr), -36.00, atol=0.3)
    ϕ = electrostatic_potential_energy([co2, co2_2], eparams, kvecs, eikar, eikbr, eikcr)
    @test isapprox(total(ϕ), 59.3973, atol=0.05)

    # MC function for electrostatic potential should be equal to difference in two systems
    #  one with both co2's and one with just one of the co2's
    ϕ_both = electrostatic_potential_energy([co2, co2_2], eparams, kvecs, eikar, eikbr, eikcr)
    ϕ_one = electrostatic_potential_energy([co2], eparams, kvecs, eikar, eikbr, eikcr)
    ϕ_for_MC = electrostatic_potential_energy([co2, co2_2], 2, eparams, kvecs, eikar, eikbr, eikcr)
    @test isapprox(total(ϕ_both) - total(ϕ_one), total(ϕ_for_MC))
    # difference in potential energy when adding 1 co2 should be that of the system with one co2
    ϕ_for_MC = electrostatic_potential_energy([co2], 1, eparams, kvecs, eikar, eikbr, eikcr)
    @test isapprox(total(ϕ_for_MC), total(ϕ_one))

    # assert total_electrostatic_potential function incrementer works
    @test isapprox(total(PorousMaterials.total_electrostatic_potential_energy([co2, co2_2], eparams, kvecs, eikar, eikbr, eikcr)),
                   total(electrostatic_potential_energy([co2, co2_2], eparams, kvecs, eikar, eikbr, eikcr)))

end

@testset "MCHelpers Tests" begin
    sim_box = Framework("SBMOF-1.cif").box

    #
    #INSERTION TESTS
    #
    insertion_inside_box = true
    insertion_at_random_coords = true
    insertion_adds_molecule = true

    molecules = Array{Molecule}(undef, 0)

    m = Molecule("He")
    set_fractional_coords!(m, sim_box)
    for i = 1:100
        insert_molecule!(molecules, sim_box, m)
        if outside_box(molecules[i])
            insertion_inside_box = false
        end
        if ! (length(molecules) == i)
            insertion_adds_molecule = false
        end
        if i > 1
            if isapprox(molecules[i - 1], molecules[i])
                # by chance this could fail but highly unlikely!
                insertion_at_random_coords = false
            end
        end
    end
    @test insertion_inside_box
    @test insertion_at_random_coords
    @test insertion_adds_molecule

    #
    #DELETION TESTS
    #
    deletion_removes_a_molecule = true
    for i = 1:100
        delete_molecule!(rand(1:length(molecules)), molecules)
        if length(molecules) != 100 - i
            deletion_removes_a_molecule = false
        end
    end
    @test deletion_removes_a_molecule

    #
    #TRANSLATION TESTS
    #
    # first, test function to bring molecule inside a box.
    box = Box(25.0, 25.0, 25.0, π/2, π/2, π/2)
    molecule = Molecule("He")
    set_fractional_coords!(molecule, box)
    translate_to!(molecule, [26.0, -0.2, 12.], box)
    apply_periodic_boundary_condition!(molecule)
    @test isapprox(box.f_to_c * molecule.xf_com, [1.0, 24.8, 12.0])
    @test isapprox(box.f_to_c * molecule.atoms[1].xf, [1.0, 24.8, 12.0])

    translation_old_molecule_stored_properly = true
    translation_coords_changed = true
    translation_inside_box = true
    molecules = [Molecule("He"), Molecule("He")]
    for molecule in molecules
        set_fractional_coords!(molecule, box)
    end
    translate_to!(molecules[1], [0.99, 0.99, 0.01])
    translate_to!(molecules[2], box.f_to_c * [0.99, 0.99, 0.01], box)
    old_molecule = translate_molecule!(molecules[1], sim_box)
    if ! isapprox(old_molecule, molecules[2]) # constructed to be identitical!
        translation_old_molecule_stored_properly = false
    end
    if isapprox(molecules[1], molecules[2])
        translation_coords_changed = false
    end

    for i = 1:100000
        which_molecule = rand(1:2) # choose molecule to move
        old_molecule_should_be = deepcopy(molecules[which_molecule])
        old_molecule = translate_molecule!(molecules[which_molecule], sim_box)
        if ! isapprox(old_molecule, old_molecule_should_be)
            translation_coords_changed = false
        end
        if outside_box(molecules[which_molecule])
            translation_inside_box = false
        end
    end
    @test translation_old_molecule_stored_properly
    @test translation_coords_changed
    @test translation_inside_box

    #
    #REINSERTION TESTS
    #
    box = Box(25.0, 25.0, 25.0, π/2, π/2, π/2)
    molecules = [Molecule("He"), Molecule("CO2"), Molecule("He"), Molecule("CO2")]
    for molecule in molecules
        set_fractional_coords!(molecule, box)
    end
    old_he = reinsert_molecule!(molecules[1], box)
    old_co2 = reinsert_molecule!(molecules[2], box)
    @test ! (outside_box(molecules[1]) | outside_box(molecules[2]))
    @test isapprox(old_he, molecules[3])
    @test isapprox(old_co2, molecules[4])
    @test ! isapprox(molecules[1].xf_com, molecules[3].xf_com)
    @test ! isapprox(molecules[2].xf_com, molecules[4].xf_com)
end

@testset "Guest-guest Energetics Tests" begin
    # TODO put these with VdWEnergetics
    ljforcefield = LJForceField("Dreiding.csv", cutoffradius=12.5)
    sim_box = Box(25.0, 25.0, 25.0, π/2, π/2, π/2)
    # a He and Xe a distance of 6.0 away
    xe = Molecule("Xe")
    he = Molecule("He")
    set_fractional_coords!(xe, sim_box)
    set_fractional_coords!(he, sim_box)
    translate_to!(xe, [5.0, 12.0, 12.0], sim_box)
    translate_to!(he, [11.0, 12.0, 12.0], sim_box)
    molecules = [xe, he]
    r² = (11.0 - 5.0) ^ 2 # duh
    energy = lennard_jones(r², ljforcefield.σ²[:Xe][:He], ljforcefield.ϵ[:Xe][:He])
    @test energy ≈ vdw_energy(1, molecules, ljforcefield, sim_box)
    @test energy ≈ vdw_energy(2, molecules, ljforcefield, sim_box) # symmetry

    # via PBC, a distance (24.0 - 5.0) > (1+5)
    translate_to!(molecules[2], [24.0, 12.0, 12.0], sim_box)
    r² = (1.0 + 5.0) ^ 2 # PBC
    energy = lennard_jones(r², ljforcefield.σ²[:Xe][:He], ljforcefield.ϵ[:He][:Xe])
    @test energy ≈ vdw_energy(2, molecules, ljforcefield, sim_box)
    @test energy ≈ vdw_energy(1, molecules, ljforcefield, sim_box) # symmetry again.

    # put a molecule on top of first one.
    push!(molecules, deepcopy(molecules[1]))
    @test vdw_energy(2, molecules, ljforcefield, sim_box) ≈ 2 * energy

    @test vdw_energy(1, molecules, ljforcefield, sim_box) == Inf
    @test vdw_energy(3, molecules, ljforcefield, sim_box) == Inf

    # interaction energy between first and second should be same via PBC
    molecules_a = [Molecule("Xe"), Molecule("He")]
    for m in molecules_a
        set_fractional_coords!(m, sim_box)
    end
    translate_to!(molecules_a[1], [11.0, 1.0, 12.0], sim_box)
    translate_to!(molecules_a[2], [11.0, 4.0, 12.0], sim_box)
    molecules_b = [Molecule("Xe"), Molecule("He")]
    for m in molecules_b
        set_fractional_coords!(m, sim_box)
    end
    translate_to!(molecules_b[1], [11.0, 1.0, 12.0], sim_box)
    translate_to!(molecules_b[2], [11.0, 23.0, 12.0], sim_box)
    @test vdw_energy(1, molecules_a, ljforcefield, sim_box) ≈ vdw_energy(1, molecules_b, ljforcefield, sim_box)

    # another PBC one where three coords are different.
    molecules = [Molecule("Xe"), Molecule("He")]
    for m in molecules
        set_fractional_coords!(m, sim_box)
    end
    translate_to!(molecules[1], [24.0, 23.0, 11.0], sim_box)
    translate_to!(molecules[2], [22.0, 2.0, 12.0], sim_box)
    r² = 4.0^2 + 2.0^2 + 1.0^2
    energy = lennard_jones(r², ljforcefield.σ²[:He][:Xe], ljforcefield.ϵ[:He][:Xe])
    @test vdw_energy(1, molecules, ljforcefield, sim_box) ≈ energy
    @test vdw_energy(2, molecules, ljforcefield, sim_box) ≈ energy

    # test cutoff radius. molecules here are too far to interact
    translate_to!(molecules[1], [0.0, 0.0, 0.0], sim_box)
    translate_to!(molecules[2], [12.0, 12.0, 12.0], sim_box)
    @test vdw_energy(1, molecules, ljforcefield, sim_box) ≈ 0.0
    @test vdw_energy(2, molecules, ljforcefield, sim_box) ≈ 0.0
    # the position of a molecule should not change inside vdw_energy.
    @test all(molecules[1].atoms[1].xf .== sim_box.c_to_f * [0.0, 0.0, 0.0])
    @test all(molecules[2].atoms[1].xf .== sim_box.c_to_f * [12.0, 12.0, 12.0])
    # TODO write tests for CO2 where there are more than one beads

    # Molecules with more than one ljsphere

    # two CO2 molecules 6.0 units apart
    molecules_co2 = [Molecule("CO2"), Molecule("CO2")]
    for m in molecules_co2
        set_fractional_coords!(m, sim_box)
    end
    translate_to!(molecules_co2[1], [12.0, 9.0, 12.0], sim_box)
    translate_to!(molecules_co2[2], [12.0, 15.0, 12.0], sim_box)
    # because the molecules have not been rotated, all corresponding beads are same
    #   distance apart when they are separated along the y-axis
    r²_com = (15.0 - 9.0)^2
    # distance between teh central carbon and an oxygen in one molecule this
    #   takes advantage of the fact that the carbon is the central atom, and that
    #   all three atoms are in a line
    r²_co = 1.16^2
    # distance between the two oxygens in one molecule
    r²_oo = (2.0 * 1.16)^2
    energy = (2.0 * lennard_jones(r²_com, ljforcefield.σ²[:O_CO2][:O_CO2], ljforcefield.ϵ[:O_CO2][:O_CO2])
        + 4.0 * lennard_jones(r²_com + r²_co, ljforcefield.σ²[:O_CO2][:C_CO2], ljforcefield.ϵ[:O_CO2][:C_CO2])
        + 2.0 * lennard_jones(r²_com + r²_oo, ljforcefield.σ²[:O_CO2][:O_CO2], ljforcefield.ϵ[:O_CO2][:O_CO2])
        + lennard_jones(r²_com, ljforcefield.σ²[:C_CO2][:C_CO2], ljforcefield.ϵ[:C_CO2][:C_CO2]))
    @test vdw_energy(1, molecules_co2, ljforcefield, sim_box) ≈ energy
    @test vdw_energy(2, molecules_co2, ljforcefield, sim_box) ≈ energy

    # PBC placing one at 2.0 and the other at 21.0
    translate_to!(molecules_co2[1], [12.0, 2.0, 12.0], sim_box)
    translate_to!(molecules_co2[2], [12.0, 21.0, 12.0], sim_box)
    r²_com = (4.0 + 2.0)^2
    energy = (2.0 * lennard_jones(r²_com, ljforcefield.σ²[:O_CO2][:O_CO2], ljforcefield.ϵ[:O_CO2][:O_CO2])
        + 4.0 * lennard_jones(r²_com + r²_co, ljforcefield.σ²[:O_CO2][:C_CO2], ljforcefield.ϵ[:O_CO2][:C_CO2])
        + 2.0 * lennard_jones(r²_com + r²_oo, ljforcefield.σ²[:O_CO2][:O_CO2], ljforcefield.ϵ[:O_CO2][:O_CO2])
        + lennard_jones(r²_com, ljforcefield.σ²[:C_CO2][:C_CO2], ljforcefield.ϵ[:C_CO2][:C_CO2]))
    @test vdw_energy(1, molecules_co2, ljforcefield, sim_box) ≈ energy
    @test vdw_energy(2, molecules_co2, ljforcefield, sim_box) ≈ energy

    # testing cutoff radius, so only one oxygen from each will be able to interact
    # making a larger sim_box so that only a few.atoms from each CO2 will be able to interact
    sim_box_large = Box(50.0, 50.0, 50.0, π/2, π/2, π/2)
    molecules_co2 = [Molecule("CO2"), Molecule("CO2")]
    for m in molecules_co2
        set_fractional_coords!(m, sim_box_large)
    end
    # placed 12.6 units apart so the C atoms will be outside the cutoff radius,
    #   but one O atom from each will be inside, so these will interact
    translate_to!(molecules_co2[1], [0.0, 0.0, 0.0], sim_box_large)
    translate_to!(molecules_co2[2], [13.0, 0.0, 0.0], sim_box_large)
    r²_com = (13.0)^2
    r²_o = (13.0 - (2.0 * 1.16))^2
    r²_co = (13.0 - 1.16)^2
    energy = (lennard_jones(r²_o, ljforcefield.σ²[:O_CO2][:O_CO2], ljforcefield.ϵ[:O_CO2][:O_CO2])
        + 2 * lennard_jones(r²_co, ljforcefield.σ²[:O_CO2][:C_CO2], ljforcefield.ϵ[:O_CO2][:C_CO2]))
    @test vdw_energy(1, molecules_co2, ljforcefield, sim_box_large) ≈ energy
    @test vdw_energy(2, molecules_co2, ljforcefield, sim_box_large) ≈ energy
end

@testset "Grid Tests" begin
    grid = Grid(Box(0.7, 0.8, 0.9, 1.5, 1.6, 1.7), (3, 3, 3), rand(Float64, (3, 3, 3)),
        :kJ_mol, [1., 2., 3.])
    write_cube(grid, "test_grid.cube")
    grid2 = read_cube("test_grid.cube")
    @test isapprox(grid, grid2)
end

@testset "EOS Tests" begin
    # Peng-Robinsion EOS test for methane.
    gas = PengRobinsonGas(:CH4)
    props = calculate_properties(gas, 298.0, 65.0, verbose=false)
    @test isapprox(props["compressibility factor"], 0.874496226625811, atol=1e-4)
    @test isapprox(props["fugacity coefficient"], 0.8729028157628362, atol=1e-4)
    @test isapprox(props["fugacity (bar)"], 65.0 * 0.8729028157628362, atol=1e-4)
    @test isapprox(props["density (mol/m³)"], 3000.054418, atol=0.2)
    @test isapprox(props["molar volume (L/mol)"], 0.333327, atol=1e-4)
end

@testset "GCMC Checkpoint Tests" begin
    # idea here: run a simulation with 20 burn, 5 sample shld hv same result as 3 simulations:
    #  (1)                    5 sample, 10 burn, dump checkpoint
    #  (2)   load checkpoint, 5 sample, 15 burn, dump checkpoint
    #  (3)   load checkpoint, 5 sample, 20 burn
    # thus we set random number seed before each simulation to ensure exaclty same moves are
    # conducted.
    framework = Framework("SBMOF-1.cif")
    co2 = Molecule("CO2")
    atom_distances = pairwise_atom_distances(co2, UnitCube())
    charge_distances = pairwise_charge_distances(co2, UnitCube())
    ljff = LJForceField("UFF.csv")
    temp = 298.0
    pressure = 0.5
    molecules = Array{Molecule, 1}

    results = Dict()
    Random.seed!(1234)
    for i = 1:3
        if i == 1
            checkpoint = Dict()
        else
            @load (PorousMaterials.PATH_TO_DATA * "/gcmc_checkpoints/" * gcmc_result_savename(framework.name, co2.species, ljff.name, temp, pressure, 5, 5 * i, comment = "_checkpoint")) checkpoint
        end
        results, molecules = gcmc_simulation(framework, deepcopy(co2), temp, pressure, ljff,
                                             n_burn_cycles=5, n_sample_cycles=5 * (i + 1),
                                             verbose=false, sample_frequency=1, eos=:PengRobinson,
                                             autosave=false, write_checkpoints=true, 
                                             checkpoint=checkpoint, checkpoint_frequency=1)
        @test all([isapprox(atom_distances, pairwise_atom_distances(molec, UnitCube())) for molec in molecules])
        @test all([isapprox(charge_distances, pairwise_charge_distances(molec, UnitCube())) for molec in molecules])
    end

    Random.seed!(1234)
    results2, molecules2 = gcmc_simulation(framework, deepcopy(co2), temp, pressure, ljff,
                                         n_burn_cycles=5, n_sample_cycles=20,
                                         verbose=false, sample_frequency=1, eos=:PengRobinson,
                                         autosave=false, write_checkpoints=false, 
                                         load_checkpoint_file=false, checkpoint_frequency=1)
    @test all([isapprox(atom_distances, pairwise_atom_distances(molec, UnitCube())) for molec in molecules])
    @test all([isapprox(charge_distances, pairwise_charge_distances(molec, UnitCube())) for molec in molecules])
    @test all([isapprox(molecules[i], molecules2[i]) for i = 1:length(molecules)])
    @test length(molecules) == length(molecules2)
    @test isapprox(results["Q_st (K)"], results2["Q_st (K)"])
    @test isapprox(results["⟨N⟩ (mmol/g)"], results2["⟨N⟩ (mmol/g)"])
end

include("test_grid.jl")
>>>>>>> 9c83e507
<|MERGE_RESOLUTION|>--- conflicted
+++ resolved
@@ -1,881 +1,16 @@
-#TODO split these into different files for different tests so e.g. framework in one suite is not used in another suite so it's clear what's goign on.
-
 # Details from http://www.stochasticlifestyle.com/finalizing-julia-package-documentation-testing-coverage-publishing/
 # Start Test Script
 
-<<<<<<< HEAD
-include("grid_test.jl")
-
 include("box_test.jl")
-=======
-@testset "Box Tests" begin
-    framework = Framework("SBMOF-1_cory.cif")
-    @test isapprox(framework.box, Box(framework.box.f_to_c))
-    @test framework.box.f_to_c * framework.box.c_to_f ≈ Matrix{Float64}(I, 3, 3)
-    @test isapprox(framework.box.reciprocal_lattice, 2 * π * inv(framework.box.f_to_c))
-    @test isapprox(framework.box, Box(framework.box.a, framework.box.b, framework.box.c,
-                                      framework.box.α, framework.box.β, framework.box.γ))
-    @test isapprox(replicate(framework.box, (1, 1, 1)), framework.box)
-    box = UnitCube()
-    @test box.Ω ≈ 1.0
-    @test isapprox(replicate(box, (3, 5, 4)), Box(3.0, 5.0, 4.0, π/2, π/2, π/2))
-    @test framework.box.Ω ≈ det(framework.box.f_to_c)
-    # test alternative constructor using f_to_c matrix
-    @test isapprox(framework.box, Box(framework.box.f_to_c))
-end
->>>>>>> 9c83e507
-
 include("crystal_test.jl")
-
 include("molecule_test.jl")
-
 include("nearest_image_test.jl")
-
 include("forcefield_test.jl")
-
 include("vdw_energetics_test.jl")
-
 include("energetics_util_test.jl")
-
 include("electrostatics_energetics_test.jl")
-
-<<<<<<< HEAD
 include("mchelpers_test.jl")
-=======
-@testset "Molecules Tests" begin
-    molecule = Molecule("CO2")
-    rotate!(molecule, UnitCube())
-    @test isapprox(pairwise_atom_distances(molecule, UnitCube()),
-        [0 1.16 1.16; 1.16  0.0   1.16*2; 1.16 1.16*2 0])
-    @test isapprox(pairwise_charge_distances(molecule, UnitCube()),
-        [0 1.16 1.16; 1.16  0.0   1.16*2; 1.16 1.16*2 0])
-
-    # test reader
-    molecule = Molecule("CO2")
-    @test charged(molecule)
-    atomic_masses = read_atomic_masses()
-    @test molecule.species == :CO2
-    @test length(molecule.atoms) == 3
-    @test molecule.atoms[1].species == :C_CO2
-    @test molecule.atoms[2].species == :O_CO2
-    @test molecule.atoms[3].species == :O_CO2
-    @test all(molecule.atoms[1].xf .≈ [0.0, 0.0, 0.0])
-    @test all(molecule.atoms[2].xf .≈ [-1.16, 0.0, 0.0])
-    @test all(molecule.atoms[3].xf .≈ [1.16, 0.0, 0.0])
-    @test all(molecule.xf_com .≈ [0.0, 0.0, 0.0])
-    @test length(molecule.charges) == 3
-    @test molecule.charges[1].q ≈ 0.7
-    @test molecule.charges[2].q ≈ -0.35
-    @test molecule.charges[3].q ≈ -0.35
-    for i = 1:3
-        @test all(molecule.charges[i].xf ≈ molecule.atoms[i].xf)
-    end
->>>>>>> 9c83e507
-
 include("guest_guest_energetics_test.jl")
-
 include("eos_test.jl")
-
-<<<<<<< HEAD
 include("gcmc_checkpoints_test.jl")
-=======
-    # test translate_to, translate_by
-    box = Framework("SBMOF-1.cif").box
-    ms = [Molecule("H2S") for i = 1:2]
-    for m in ms
-        set_fractional_coords!(m, box)
-    end
-    @test isapprox(ms[1], ms[2])
-    translate_by!(ms[2], [0.0, 0.0, 0.0])
-    @test isapprox(ms[1], ms[2])
-    translate_by!(ms[2], [0.0, 1.2, 0.0])
-    @test ! isapprox(ms[1], ms[2])
-    translate_to!(ms[2], ms[1].xf_com)
-    @test isapprox(ms[1], ms[2])
-    translate_to!(ms[2], [50.0, 100.0, 150.0], box)
-    @test isapprox(box.f_to_c * ms[2].xf_com, [50.0, 100.0, 150.0])
-    # make sure bond lenghts are not perturbed by translate
-    for i = 1:200
-        translate_by!(ms[2], [randn(), randn(), randn()])
-        translate_by!(ms[2], [randn(), randn(), randn()], box)
-        translate_to!(ms[2], [randn(), randn(), randn()])
-        translate_to!(ms[2], [randn(), randn(), randn()], box)
-    end
-    # bond lengths preserved?
-    for m in ms
-        @test isapprox(pairwise_atom_distances(m, box), 
-            pairwise_atom_distances(Molecule("H2S"), UnitCube()))
-        @test isapprox(pairwise_charge_distances(m, box), 
-            pairwise_charge_distances(Molecule("H2S"), UnitCube()))
-    end
-    translate_to!(ms[1], [0.1, 0.2, 1.4])
-    translate_to!(ms[2], box.f_to_c * [0.1, 0.2, 1.4], box)
-    @test isapprox(ms[1], ms[2])
-    @test outside_box(ms[1])
-    translate_by!(ms[1], [-0.1, -0.2, -1.1])
-    translate_by!(ms[2], box.f_to_c * [-0.1, -0.2, -1.1], box)
-    @test isapprox(ms[1], ms[2])
-    rotate!(ms[2], box)
-    rotate!(ms[1], box)
-    @test isapprox(pairwise_atom_distances(ms[2], box), 
-                   pairwise_atom_distances(Molecule("H2S"), UnitCube()))
-    @test isapprox(pairwise_charge_distances(ms[2], box), 
-                   pairwise_charge_distances(Molecule("H2S"), UnitCube()))
-
-    # test unit vector on sphere generator
-    ms = [Molecule("He") for i = 1:10000]
-    for m in ms
-        translate_to!(m, rand_point_on_unit_sphere())
-    end
-    @test all(isapprox.([norm(m.atoms[1].xf) for m in ms], 1.0))
-    write_xyz(ms, box, "random_vectors_on_sphere")
-    println("See random_vectors_on_sphere")
-
-    # Test to see if rotation_matrix() is random and uniform on sphere surface
-    N = 1000000
-    points = Array{Float64, 2}(undef, 3, N)
-    for i = 1:N
-        points[:,i] = rotation_matrix() * [0., 0., 1.]
-    end
-
-    for i = 1:3
-        r = rand()
-        count = zeros(10)
-        for j = 1:10
-            for k = 1:N
-                if points[1,k] > 0 && points[2,k]^2 + points[3,k]^2 <= r^2
-                    count[j] += 1
-                end
-            end
-            points = rotation_matrix() * points
-        end
-        @test (maximum(count) - minimum(count)) / N < 0.01
-    end
-
-    # rotation matrix should be orthogonal
-    r_orthogonal = true
-    r_det_1 = true
-    for i = 1:300
-        r = rotation_matrix()
-        if ! isapprox(r * transpose(r), Matrix{Float64}(I, 3, 3))
-            r_orthogonal = false
-        end
-        if ! isapprox(det(r), 1.0)
-            r_det_1 = false
-        end
-    end
-    @test r_orthogonal
-    @test r_det_1
-
-    # test translate_by for fractional and cartesian
-    box = Framework("SBMOF-1.cif").box
-    ms = [Molecule("CO2") for i = 1:2]
-    for m in ms
-        set_fractional_coords!(m, box)
-    end
-    for i = 1:200
-        translate_by!(ms[2], [randn(), randn(), randn()])
-        translate_by!(ms[2], [randn(), randn(), randn()], box)
-        translate_to!(ms[2], [randn(), randn(), randn()])
-        translate_to!(ms[2], [randn(), randn(), randn()], box)
-        rotate!(ms[2], box)
-    end
-    for m in ms
-        @test isapprox(pairwise_atom_distances(m,               box), 
-                       pairwise_atom_distances(Molecule("CO2"), UnitCube()))
-        @test isapprox(pairwise_charge_distances(m,               box), 
-                       pairwise_charge_distances(Molecule("CO2"), UnitCube()))
-    end
-    # test fractional, cartesian translates
-    ms = [Molecule("CO2") for i = 1:2]
-    translate_by!(ms[2], [0.1, 0.2, 0.3]) # fractional
-    translate_by!(ms[1], box.f_to_c * [0.1, 0.2, 0.3], box)
-    @test isapprox(ms[1], ms[2])
-    translate_to!(ms[1], [0.5, 0.6, 0.4])
-    translate_to!(ms[2], box.f_to_c * [0.5, 0.6, 0.4], box)
-    @test isapprox(ms[1], ms[2])
-
-    # test translate to
-    translate_to!(ms[1], [rand(), rand(), rand()])
-    translate_to!(ms[1], [0.2, 0.4, 0.6])
-    @test isapprox(ms[1].xf_com, [0.2, 0.4, 0.6])
-    translate_to!(ms[2], box.f_to_c * [0.2, 0.4, 0.6], box)
-    @test isapprox(ms[1], ms[2])
-    rotate!(ms[1], box)
-    rotate!(ms[2], box)
-    @test ! isapprox(ms[1], ms[2])
-
-    # test rotate function; bond lengths must preserve, center of mass must preserve.
-    box = Framework("SBMOF-1.cif").box
-    m1 = Molecule("CO2")
-    m2 = Molecule("CO2")
-    set_fractional_coords!(m1, box)
-    set_fractional_coords!(m2, box)
-    # test fractional, cartesian translates
-    translate_to!(m2, [5.0, 10.0, 15.0], box)
-    for i = 1:2000
-        rotate!(m2, box)
-    end
-    @test isapprox(m2.xf_com, box.c_to_f * [5.0, 10.0, 15.0])
-    @test isapprox(norm(box.f_to_c * (m2.charges[1].xf - m2.charges[2].xf)),
-                   norm(box.f_to_c * (m1.charges[1].xf - m1.charges[2].xf)))
-    @test isapprox(norm(box.f_to_c * (m2.atoms[1].xf - m2.atoms[2].xf)),
-                   norm(box.f_to_c * (m1.atoms[1].xf - m1.atoms[2].xf)))
-    m2_old = deepcopy(m2)
-    rotate!(m2, box)
-    @test ! isapprox(m2_old, m2)
-    # visually inspect
-    ms = [Molecule("CO2") for i = 1:1000]
-    for m in ms
-        set_fractional_coords!(m, box)
-    end
-    for m in ms
-       rotate!(m, box)
-    end
-    write_xyz(ms, box, "co2s")
-    println("see co2s.xyz for dist'n of rotations")
-
-    # make sure rotation, translate does not chage bond lengths or mess up center of mass
-    co2 = Molecule("CO2")
-    atom_distances = pairwise_atom_distances(co2, UnitCube())
-    charge_distances = pairwise_charge_distances(co2, UnitCube())
-    set_fractional_coords!(co2, box)
-    @test isapprox(atom_distances, pairwise_atom_distances(co2, box))
-    @test isapprox(charge_distances, pairwise_charge_distances(co2, box))
-    for i = 1:100000
-        translate_to!(co2, [rand(), rand(), rand()])
-        translate_by!(co2, [randn(), randn(), randn()])
-        translate_to!(co2, 4.0 * [rand(), rand(), rand()], box)
-        translate_by!(co2, 4.0 * [rand(), rand(), rand()], box)
-        rotate!(co2, box)
-    end
-    println("atom dist ", pairwise_atom_distances(co2, box))
-    println("charge dist ", pairwise_charge_distances(co2, box))
-    @test isapprox(atom_distances, pairwise_atom_distances(co2, box), atol=1e-10)
-    @test isapprox(charge_distances, pairwise_charge_distances(co2, box), atol=1e-10)
-    @test isapprox(co2.xf_com, co2.atoms[1].xf, atol=1e-12) # should be on carbon
-    #.atoms and charges shld have same coords still (this is just for CO2...
-    @test all([isapprox(co2.atoms[k].xf, co2.charges[k].xf, atol=1e-12) for k = 1:3]) 
-    # shld still be linear...
-    co_vector1 = box.f_to_c * (co2.atoms[2].xf - co2.atoms[1].xf)
-    co_vector2 = box.f_to_c * (co2.atoms[3].xf - co2.atoms[1].xf)
-    @test isapprox(dot(co_vector1, co_vector2), -norm(co_vector1)^2, atol=1e-10)
-end
-
-@testset "NearestImage Tests" begin
-    dxf = [-0.8, -0.4, 0.7]
-    nearest_image!(dxf)
-    @test isapprox(dxf, [0.2, -0.4, -0.3])
-
-    dxf = [-0.3, -0.1, -0.9]
-    nearest_image!(dxf)
-    @test isapprox(dxf, [-0.3, -0.1, 0.1])
-
-    box = UnitCube()
-    x = [0.9, 0.1, 0.1]
-    y = [0.0, 0.0, 0.0]
-    @test nearest_r(x, y, box) ≈ norm([-0.1, 0.1, 0.1])
-    x = [0.5, 0.5, 0.5]
-    y = [0.4, 0.4, 0.35]
-    @test nearest_r(x, y, box) ≈ norm(x-y)
-end
-
-@testset "Forcefield Tests" begin
-    ljforcefield = LJForceField("Dreiding.csv", cutoffradius=12.5,
-        mixing_rules="Lorentz-Berthelot") # Dreiding
-    # test reading of force field
-    @test ljforcefield.pure_σ[:He] == 1.0
-    @test ljforcefield.pure_ϵ[:Zn] == 12.0
-    @test ljforcefield.σ²[:Zn][:He] == ((1.0 + 3.0) / 2) ^ 2
-    @test ljforcefield.ϵ[:He][:Zn] == sqrt(12.0 * 3.0)
-    @test ljforcefield.ϵ[:He][:Zn] == ljforcefield.ϵ[:Zn][:He] # symmetry
-    @test ljforcefield.σ²[:He][:Zn] == ljforcefield.σ²[:Zn][:He] # symmetry
-    @test ljforcefield.cutoffradius_squared == 12.5 ^ 2
-
-    # test calculation of replication factors required
-    frame = Framework("test_structure.cif") # .cif
-    strip_numbers_from_atom_labels!(frame)
-    rep_factors = replication_factors(frame.box, ljforcefield)
-    @test rep_factors == (25, 25, 25)
-
-    # test check for force field coverage
-    @test check_forcefield_coverage(Molecule("CO2"), ljforcefield)
-    framework = Framework("SBMOF-1.cif")
-    @test check_forcefield_coverage(framework, ljforcefield)
-    push!(framework.atoms, LJSphere(:bogus_atom, [rand(), rand(), rand()]))
-    @test !check_forcefield_coverage(framework, ljforcefield)
-end;
-
-@testset "VdwEnergetics Tests" begin
-    # Xe in SBMOF-1 tests, comparing to RASPA
-    ljforcefield = LJForceField("Dreiding.csv", cutoffradius=12.5, mixing_rules="Lorentz-Berthelot") # Dreiding
-    sbmof1 = Framework("SBMOF-1.cif")
-    rep_factors_sbmof1 = replication_factors(sbmof1.box, ljforcefield)
-    sbmof1 = replicate(sbmof1, rep_factors_sbmof1)
-    write_xyz(sbmof1, "replicated_sbmof1")
-    xenon = Molecule("Xe")
-    set_fractional_coords!(xenon, sbmof1.box)
-    @test ! charged(xenon)
-    xenon.atoms[1].xf[:] = sbmof1.box.c_to_f * zeros(3)
-    energy = vdw_energy(sbmof1, xenon, ljforcefield)
-    @test isapprox(energy, -5041.58, atol = 0.005)
-    xenon.atoms[1].xf[:] = sbmof1.box.c_to_f * [0.494265, 2.22668, 0.450354]
-    energy = vdw_energy(sbmof1, xenon, ljforcefield)
-    @test isapprox(energy, 12945.838, atol = 0.005)
-
-    # NIST data to test LJ potentials
-    # data from here: https://www.nist.gov/mml/csd/chemical-informatics-research-group/lennard-jones-fluid-reference-calculations
-    # created bogus atom X for this purpose.
-    ljff = LJForceField("NIST.csv", cutoffradius=3.0)
-    energies_should_be = [-4.3515E+03, -6.9000E+02, -1.1467E+03, -1.6790E+01]
-    for c = 1:4 # four configurations
-        # read in positions of atoms provided by NIST ("X" atoms)
-        posfile = open("nist/lennardjones/lj_sample_config_periodic$c.txt")
-        lines = readlines(posfile)
-        # first line is dims of unit cell box
-        dims = parse.(Float64, split(lines[1]))
-        box = Box(dims..., π/2, π/2, π/2)
-        # second line is # of molecules
-        n = parse(Int, lines[2])
-
-        # read in molecule positions, construct them
-        ms = Molecule[]
-        for i = 1:n
-            xyz = split(lines[2+i])[2:end]
-            x = parse.(Float64, xyz)
-            m = Molecule("X")
-            set_fractional_coords!(m, box)
-            translate_to!(m, box.c_to_f * x)
-            push!(ms, m)
-        end
-        close(posfile)
-
-        # compute energy of the configuration
-        energy = PorousMaterials.total_vdw_energy(ms, ljff, box)
-        @test isapprox(energy, energies_should_be[c], atol=0.1)
-    end
-    # test vdw_energy_no_PBC, which is the vdw_energy function when no PBCs are applied.
-    #  The following "framework" is a cage floating in space so no atoms are near the boundary
-    #   of the unit cell box. So with cutoff should get same with or without PBCs.
-    box = Box(100.0, 100.0, 100.0, π/2, π/2, π/2)
-    co2 = Molecule("CO2")
-    set_fractional_coords!(co2, box)
-    translate_to!(co2, [50.0, 50.0, 50.0], box)
-    f = Framework("cage_in_space.cif") # same cage, but shifted to [50, 50, 50] in unit cell box 100 by 100 by 100.
-    ljff = LJForceField("UFF.csv")
-    # energy with PBC but padded so effetive periodic interactions are zero, bc beyond cutoff
-    energy = vdw_energy(f, co2, ljff)
-    atoms, x = read_xyz("data/crystals/CB5.xyz") # raw .xyz of cage
-    ljspheres = [LJSphere(atoms[i], x[:, i] + [50.0, 50.0, 50.0]) for i = 1:length(atoms)] # cage as LJSphere array
-    co2 = Molecule("CO2")
-    translate_to!(co2, [50.0, 50.0, 50.0])
-    @test isapprox(energy, vdw_energy_no_PBC(co2, ljspheres, ljff))
-end
-
-@testset "Energetics_Until Tests" begin
-    # data types for potential energies
-    u = PotentialEnergy(10.0, 30.0)
-    v = PotentialEnergy(3.0, 4.0)
-    @test ! isapprox(v, PotentialEnergy(3.0, 1.2), verbose=false) # isapprox
-    @test isapprox(sum(v), 7.0) # sum
-    @test isapprox(u + v, PotentialEnergy(13.0, 34.0)) # +
-    @test isapprox(u - v, PotentialEnergy(7.0, 26.0)) # -
-    @test isapprox(2.0 * v, PotentialEnergy(6.0, 8.0)) # *
-    @test isapprox(v * 2.0, PotentialEnergy(6.0, 8.0)) # *
-    @test isapprox(u / 2.0, PotentialEnergy(5.0, 15.0)) # /
-    @test isapprox(sqrt(PotentialEnergy(4.0, 16.0)), PotentialEnergy(2.0, 4.0)) # sqrt
-    @test isapprox(PorousMaterials.square(PotentialEnergy(2.0, 4.0)), PotentialEnergy(4.0, 16.0)) # square
-
-    t = PotentialEnergy(1.0, 2.0)
-    s = PotentialEnergy(300.0, 100.0)
-    us = SystemPotentialEnergy(u, v)
-    vs = SystemPotentialEnergy(s, t)
-    @test isapprox(sum(vs), 403.0) # sum
-    @test isapprox(us - vs, SystemPotentialEnergy(u - s, v - t)) # -
-    @test isapprox(us + vs, SystemPotentialEnergy(u + s, v + t)) # -
-    @test isapprox(2.0 * us, SystemPotentialEnergy(2.0 * u, 2.0 * v)) # *
-    @test isapprox(2.0 * us, SystemPotentialEnergy(2.0 * u, 2.0 * v)) # *
-    @test isapprox(us * 2.0, SystemPotentialEnergy(2.0 * u, 2.0 * v)) # *
-    @test isapprox(us / 2.0, SystemPotentialEnergy(u / 2.0, v / 2.0)) # /
-    @test isapprox(sqrt(us), SystemPotentialEnergy(sqrt(u), sqrt(v))) # sqrt
-    @test isapprox(PorousMaterials.square(us), SystemPotentialEnergy(PorousMaterials.square(u), PorousMaterials.square(v))) # square
-end
-
-@testset "ElectrostaticEnergetics Tests" begin
-    framework = Framework("NU-1000_Greg.cif")
-    sr_cutoff_r = 12.5
-    rep_factors = replication_factors(framework, sr_cutoff_r)
-    sim_box = replicate(framework.box, rep_factors)
-    framework = replicate(framework, rep_factors)
-    eparams, kvecs, eikar, eikbr, eikcr = setup_Ewald_sum(sr_cutoff_r, sim_box, verbose=false, ϵ=1e-6)
-    q_test = 0.8096
-    # ensure getting right Ewald settings
-    #  note there are differnet method to choose
-    #  these params for a givne precision so if you changed
-    #  `determine_ewald_params` that may be ok if you still get the
-    #  right electrostatic potential...
-    @test eparams.kreps == (9, 9, 9)
-    @test isapprox(eparams.α, 0.2471, atol=0.05)
-    # construct box so recip. lattice is dimension (2, 10, 5)
-    box = Box(0.5*2*π, 0.1*2*π, 0.2*2*π, π/2, π/2, π/2)
-    @test PorousMaterials.required_kreps(box, 2.1^2) == (1, 0, 0)
-    @test PorousMaterials.required_kreps(box, 5.1^2) == (2, 0, 1)
-    @test PorousMaterials.required_kreps(box, 10.1^2) == (5, 1, 2)
-
-    xf = framework.box.c_to_f * [9.535619863743, 20.685576379935, 0.127344239990]
-    pc = PtCharge(q_test, xf)
-    m = Molecule(:pt_charge, LJSphere[], [pc], xf)
-    ϕ = electrostatic_potential_energy(framework, m, eparams, kvecs, eikar, eikbr, eikcr)
-    @test isapprox(ϕ, 111373.38, atol=2.5)
-
-    xf = framework.box.c_to_f * [4.269654927228, 23.137319129548, 28.352847101096]
-    pc = PtCharge(q_test, xf)
-    m = Molecule(:pt_charge, LJSphere[], [pc], xf)
-    ϕ = electrostatic_potential_energy(framework, m, eparams, kvecs, eikar, eikbr, eikcr)
-    @test isapprox(ϕ, -531.0, atol=0.5)
-
-    xf = framework.box.c_to_f * [-0.047382031804, 7.209555961450, 5.158180463556]
-    pc = PtCharge(q_test, xf)
-    m = Molecule(:pt_charge, LJSphere[], [pc], xf)
-    ϕ = electrostatic_potential_energy(framework, m, eparams, kvecs, eikar, eikbr, eikcr)
-    @test isapprox(ϕ, -2676.8230141, atol=0.5)
-
-    # NIST data to test Ewald sums
-    # data from here:  https://www.nist.gov/mml/csd/chemical-informatics-research-group/spce-water-reference-calculations-10%C3%A5-cutoff
-    # what the energies should be for all four configurations provided by NIST
-    energies_should_be = [Dict(["real"=> -5.58889e05, "fourier"=> 6.27009e03, "self"=> -2.84469e06, "intra" => 2.80999e06]),
-                          Dict(["real"=> -1.19295e06, "fourier"=> 6.03495e03, "self"=> -5.68938e06, "intra" => 5.61998e06]),
-                          Dict(["real"=> -1.96297e06, "fourier"=> 5.24461e03, "self"=> -8.53407e06, "intra" => 8.42998e06]),
-                          Dict(["real"=> -3.57226e06, "fourier"=> 7.58785e03, "self"=> -1.42235e07, "intra" => 1.41483e07])]
-    # loop over all four configurations provided by NIST
-    for c = 1:length(energies_should_be)
-        # read in positions of atoms provided by NIST ("X" atoms)
-        posfile = open("nist/electrostatics/spce_sample_config_periodic$c.txt")
-        lines = readlines(posfile)
-        # first line is dims of unit cell box
-        dims = parse.(Float64, split(lines[1]))
-        box = Box(dims..., π/2, π/2, π/2)
-        # second line is # of molecules
-        n = parse(Int, lines[2]) * 3 # 2H, 1O per n
-
-        # read in molecule positions, construct them
-        ms = Molecule[]
-        q_H = 0.42380 # on H, -2q on O
-        qs = PorousMaterials.PtCharge[]
-        for i = 1:n
-            if i % 3 == 1 # new water molecule
-                qs = PorousMaterials.PtCharge[]
-            end
-            # get x position
-            xyz = split(lines[2+i])[2:4]
-            x = parse.(Float64, xyz)
-            # get species
-            O_or_H = split(lines[2+i])[end]
-            q = O_or_H == "O" ? -2 * q_H : q_H
-            # add to charges
-            push!(qs, PorousMaterials.PtCharge(q, box.c_to_f * x))
-            # construct molecule
-            if i % 3 == 0
-                com = [0.0, 0.0, 0.0]
-                for q in qs
-                   com += box.f_to_c * q.xf
-                end
-                com /= 3
-                m = Molecule(:H2O, LJSphere[], qs, box.c_to_f * com)
-                @assert (PorousMaterials.total_charge(m) == 0.0)
-                push!(ms, m)
-                @assert (isapprox(PorousMaterials.total_charge(m), 0.0, rtol=0.001))
-            end
-        end
-        @assert (length(ms) == n/3)
-        close(posfile)
-
-        # compute energy of the configuration
-        sr_cutoff_r = 10.0
-        # use PorousMaterials.jl settings
-     #     eparams, kvecs, eikar, eikbr, eikcr = setup_Ewald_sum(sr_cutoff_r, box, verbose=true, ϵ=1e-6)
-        # use NIST reported settings
-        kreps = (5, 5, 5)
-        eparams = PorousMaterials.EwaldParams(kreps, 5.6/box.a, sr_cutoff_r, box)
-        kvecs = PorousMaterials.precompute_kvec_wts(eparams)
-        # only include kvecs with <27 acc to NIST website
-        kvec_keep = [kvec.ka ^ 2 + kvec.kb ^2 + kvec.kc ^2 < 27 for kvec in kvecs]
-        kvecs = kvecs[kvec_keep]
-        eikar = OffsetArray{Complex{Float64}}(undef, 0:kreps[1])
-        eikbr = OffsetArray{Complex{Float64}}(undef, -kreps[2]:kreps[2])
-        eikcr = OffsetArray{Complex{Float64}}(undef, -kreps[3]:kreps[3])
-        ϕ = electrostatic_potential_energy(ms, eparams, kvecs, eikar, eikbr, eikcr)
-        @test isapprox(ϕ.self, energies_should_be[c]["self"], rtol=0.00001)
-        @test isapprox(ϕ.sr, energies_should_be[c]["real"], rtol=0.00001)
-        @test isapprox(ϕ.lr + ϕ.lr_own_images, energies_should_be[c]["fourier"],  rtol=0.00001)
-        @test isapprox(ϕ.intra, energies_should_be[c]["intra"],  rtol=0.0001)
-        # test incremented potential energy
-        @test isapprox(total(PorousMaterials.total_electrostatic_potential_energy(ms, eparams, kvecs, eikar, eikbr, eikcr)), total(ϕ), atol=0.01)
-        # test potential energy function for MC sims
-        ϕ_minus_molecule = electrostatic_potential_energy(ms[2:end], eparams, kvecs, eikar, eikbr, eikcr)
-        ϕ_MC =  electrostatic_potential_energy(ms, 1, eparams, kvecs, eikar, eikbr, eikcr)
-        @test(isapprox(total(ϕ) - total(ϕ_minus_molecule), total(ϕ_MC), atol=0.01))
-    end
-
-    ###
-    #  Greg Chung's ZIF-71 w/ bogus charges tests
-    ###
-    zif71 = Framework("zif71_bogus_charges.cif")
-    strip_numbers_from_atom_labels!(zif71)
-    ff = LJForceField("Greg_bogus_ZIF71.csv", cutoffradius=12.8)
-    co2 = Molecule("CO2EPM2")
-    set_fractional_coords!(co2, zif71.box)
-
-    # test 1: guest-host
-    @assert (co2.atoms[1].species == :C_CO2) # assumed C is first in input file...
-    @assert (isapprox(co2.charges[1].q, 0.7)) # assumed C is first in input file...
-    # load in coordinates of CO2 at test location
-    co2.atoms[1].xf[:] = [0.50543, 0.57349, 0.50788] # C
-    co2.atoms[2].xf[:] = [0.46884, 0.57393, 0.52461] # O
-    co2.atoms[3].xf[:] = [0.54203, 0.57305, 0.49116] # O
-    co2.charges[1].xf[:] = [0.50543, 0.57349, 0.50788] # C
-    co2.charges[2].xf[:] = [0.46884, 0.57393, 0.52461] # O
-    co2.charges[3].xf[:] = [0.54203, 0.57305, 0.49116] # O
-    # test vdW energy
-    @test isapprox(vdw_energy(zif71, co2, ff), -132.56, atol=0.01)
-    # test electrostatics
-    eparams, kvecs, eikar, eikbr, eikcr = setup_Ewald_sum(12.0, zif71.box, verbose=false, ϵ=1e-6)
-    ϕ = electrostatic_potential_energy(zif71, co2, eparams, kvecs, eikar, eikbr, eikcr)
-    @test isapprox(ϕ, -9.37846564, atol=0.1)
-
-    # test 2: guest-guest
-    co2.atoms[1].xf[:] = [0.50543, 0.57349, 0.50788]
-    co2.atoms[2].xf[:] = [0.54203, 0.57305, 0.49116]
-    co2.atoms[3].xf[:] = [0.46884, 0.57393, 0.52461]
-    co2.charges[1].xf[:] = [0.50543, 0.57349, 0.50788]
-    co2.charges[2].xf[:] = [0.54203, 0.57305, 0.49116]
-    co2.charges[3].xf[:] = [0.46884, 0.57393, 0.52461]
-
-    co2_2 = Molecule("CO2EPM2")
-    set_fractional_coords!(co2_2, zif71.box)
-    co2_2.atoms[1].xf[:] = [0.50680, 0.38496, 0.50788]
-    co2_2.atoms[2].xf[:] = [0.54340, 0.38451, 0.49116]
-    co2_2.atoms[3].xf[:] = [0.47020, 0.38540, 0.52461]
-    co2_2.charges[1].xf[:] = [0.50680, 0.38496, 0.50788]
-    co2_2.charges[2].xf[:] = [0.54340, 0.38451, 0.49116]
-    co2_2.charges[3].xf[:] = [0.47020, 0.38540, 0.52461]
-    @test isapprox(PorousMaterials.total_vdw_energy(zif71, [co2, co2_2], ff), -311.10392551, atol=0.1)
-    @test isapprox(PorousMaterials.total_vdw_energy([co2, co2_2], ff, zif71.box), -50.975, atol=0.1)
-    @test isapprox(PorousMaterials.total_electrostatic_potential_energy(zif71, [co2, co2_2], eparams, kvecs, eikar, eikbr, eikcr), -36.00, atol=0.3)
-    ϕ = electrostatic_potential_energy([co2, co2_2], eparams, kvecs, eikar, eikbr, eikcr)
-    @test isapprox(total(ϕ), 59.3973, atol=0.05)
-
-    # MC function for electrostatic potential should be equal to difference in two systems
-    #  one with both co2's and one with just one of the co2's
-    ϕ_both = electrostatic_potential_energy([co2, co2_2], eparams, kvecs, eikar, eikbr, eikcr)
-    ϕ_one = electrostatic_potential_energy([co2], eparams, kvecs, eikar, eikbr, eikcr)
-    ϕ_for_MC = electrostatic_potential_energy([co2, co2_2], 2, eparams, kvecs, eikar, eikbr, eikcr)
-    @test isapprox(total(ϕ_both) - total(ϕ_one), total(ϕ_for_MC))
-    # difference in potential energy when adding 1 co2 should be that of the system with one co2
-    ϕ_for_MC = electrostatic_potential_energy([co2], 1, eparams, kvecs, eikar, eikbr, eikcr)
-    @test isapprox(total(ϕ_for_MC), total(ϕ_one))
-
-    # assert total_electrostatic_potential function incrementer works
-    @test isapprox(total(PorousMaterials.total_electrostatic_potential_energy([co2, co2_2], eparams, kvecs, eikar, eikbr, eikcr)),
-                   total(electrostatic_potential_energy([co2, co2_2], eparams, kvecs, eikar, eikbr, eikcr)))
-
-end
-
-@testset "MCHelpers Tests" begin
-    sim_box = Framework("SBMOF-1.cif").box
-
-    #
-    #INSERTION TESTS
-    #
-    insertion_inside_box = true
-    insertion_at_random_coords = true
-    insertion_adds_molecule = true
-
-    molecules = Array{Molecule}(undef, 0)
-
-    m = Molecule("He")
-    set_fractional_coords!(m, sim_box)
-    for i = 1:100
-        insert_molecule!(molecules, sim_box, m)
-        if outside_box(molecules[i])
-            insertion_inside_box = false
-        end
-        if ! (length(molecules) == i)
-            insertion_adds_molecule = false
-        end
-        if i > 1
-            if isapprox(molecules[i - 1], molecules[i])
-                # by chance this could fail but highly unlikely!
-                insertion_at_random_coords = false
-            end
-        end
-    end
-    @test insertion_inside_box
-    @test insertion_at_random_coords
-    @test insertion_adds_molecule
-
-    #
-    #DELETION TESTS
-    #
-    deletion_removes_a_molecule = true
-    for i = 1:100
-        delete_molecule!(rand(1:length(molecules)), molecules)
-        if length(molecules) != 100 - i
-            deletion_removes_a_molecule = false
-        end
-    end
-    @test deletion_removes_a_molecule
-
-    #
-    #TRANSLATION TESTS
-    #
-    # first, test function to bring molecule inside a box.
-    box = Box(25.0, 25.0, 25.0, π/2, π/2, π/2)
-    molecule = Molecule("He")
-    set_fractional_coords!(molecule, box)
-    translate_to!(molecule, [26.0, -0.2, 12.], box)
-    apply_periodic_boundary_condition!(molecule)
-    @test isapprox(box.f_to_c * molecule.xf_com, [1.0, 24.8, 12.0])
-    @test isapprox(box.f_to_c * molecule.atoms[1].xf, [1.0, 24.8, 12.0])
-
-    translation_old_molecule_stored_properly = true
-    translation_coords_changed = true
-    translation_inside_box = true
-    molecules = [Molecule("He"), Molecule("He")]
-    for molecule in molecules
-        set_fractional_coords!(molecule, box)
-    end
-    translate_to!(molecules[1], [0.99, 0.99, 0.01])
-    translate_to!(molecules[2], box.f_to_c * [0.99, 0.99, 0.01], box)
-    old_molecule = translate_molecule!(molecules[1], sim_box)
-    if ! isapprox(old_molecule, molecules[2]) # constructed to be identitical!
-        translation_old_molecule_stored_properly = false
-    end
-    if isapprox(molecules[1], molecules[2])
-        translation_coords_changed = false
-    end
-
-    for i = 1:100000
-        which_molecule = rand(1:2) # choose molecule to move
-        old_molecule_should_be = deepcopy(molecules[which_molecule])
-        old_molecule = translate_molecule!(molecules[which_molecule], sim_box)
-        if ! isapprox(old_molecule, old_molecule_should_be)
-            translation_coords_changed = false
-        end
-        if outside_box(molecules[which_molecule])
-            translation_inside_box = false
-        end
-    end
-    @test translation_old_molecule_stored_properly
-    @test translation_coords_changed
-    @test translation_inside_box
-
-    #
-    #REINSERTION TESTS
-    #
-    box = Box(25.0, 25.0, 25.0, π/2, π/2, π/2)
-    molecules = [Molecule("He"), Molecule("CO2"), Molecule("He"), Molecule("CO2")]
-    for molecule in molecules
-        set_fractional_coords!(molecule, box)
-    end
-    old_he = reinsert_molecule!(molecules[1], box)
-    old_co2 = reinsert_molecule!(molecules[2], box)
-    @test ! (outside_box(molecules[1]) | outside_box(molecules[2]))
-    @test isapprox(old_he, molecules[3])
-    @test isapprox(old_co2, molecules[4])
-    @test ! isapprox(molecules[1].xf_com, molecules[3].xf_com)
-    @test ! isapprox(molecules[2].xf_com, molecules[4].xf_com)
-end
-
-@testset "Guest-guest Energetics Tests" begin
-    # TODO put these with VdWEnergetics
-    ljforcefield = LJForceField("Dreiding.csv", cutoffradius=12.5)
-    sim_box = Box(25.0, 25.0, 25.0, π/2, π/2, π/2)
-    # a He and Xe a distance of 6.0 away
-    xe = Molecule("Xe")
-    he = Molecule("He")
-    set_fractional_coords!(xe, sim_box)
-    set_fractional_coords!(he, sim_box)
-    translate_to!(xe, [5.0, 12.0, 12.0], sim_box)
-    translate_to!(he, [11.0, 12.0, 12.0], sim_box)
-    molecules = [xe, he]
-    r² = (11.0 - 5.0) ^ 2 # duh
-    energy = lennard_jones(r², ljforcefield.σ²[:Xe][:He], ljforcefield.ϵ[:Xe][:He])
-    @test energy ≈ vdw_energy(1, molecules, ljforcefield, sim_box)
-    @test energy ≈ vdw_energy(2, molecules, ljforcefield, sim_box) # symmetry
-
-    # via PBC, a distance (24.0 - 5.0) > (1+5)
-    translate_to!(molecules[2], [24.0, 12.0, 12.0], sim_box)
-    r² = (1.0 + 5.0) ^ 2 # PBC
-    energy = lennard_jones(r², ljforcefield.σ²[:Xe][:He], ljforcefield.ϵ[:He][:Xe])
-    @test energy ≈ vdw_energy(2, molecules, ljforcefield, sim_box)
-    @test energy ≈ vdw_energy(1, molecules, ljforcefield, sim_box) # symmetry again.
-
-    # put a molecule on top of first one.
-    push!(molecules, deepcopy(molecules[1]))
-    @test vdw_energy(2, molecules, ljforcefield, sim_box) ≈ 2 * energy
-
-    @test vdw_energy(1, molecules, ljforcefield, sim_box) == Inf
-    @test vdw_energy(3, molecules, ljforcefield, sim_box) == Inf
-
-    # interaction energy between first and second should be same via PBC
-    molecules_a = [Molecule("Xe"), Molecule("He")]
-    for m in molecules_a
-        set_fractional_coords!(m, sim_box)
-    end
-    translate_to!(molecules_a[1], [11.0, 1.0, 12.0], sim_box)
-    translate_to!(molecules_a[2], [11.0, 4.0, 12.0], sim_box)
-    molecules_b = [Molecule("Xe"), Molecule("He")]
-    for m in molecules_b
-        set_fractional_coords!(m, sim_box)
-    end
-    translate_to!(molecules_b[1], [11.0, 1.0, 12.0], sim_box)
-    translate_to!(molecules_b[2], [11.0, 23.0, 12.0], sim_box)
-    @test vdw_energy(1, molecules_a, ljforcefield, sim_box) ≈ vdw_energy(1, molecules_b, ljforcefield, sim_box)
-
-    # another PBC one where three coords are different.
-    molecules = [Molecule("Xe"), Molecule("He")]
-    for m in molecules
-        set_fractional_coords!(m, sim_box)
-    end
-    translate_to!(molecules[1], [24.0, 23.0, 11.0], sim_box)
-    translate_to!(molecules[2], [22.0, 2.0, 12.0], sim_box)
-    r² = 4.0^2 + 2.0^2 + 1.0^2
-    energy = lennard_jones(r², ljforcefield.σ²[:He][:Xe], ljforcefield.ϵ[:He][:Xe])
-    @test vdw_energy(1, molecules, ljforcefield, sim_box) ≈ energy
-    @test vdw_energy(2, molecules, ljforcefield, sim_box) ≈ energy
-
-    # test cutoff radius. molecules here are too far to interact
-    translate_to!(molecules[1], [0.0, 0.0, 0.0], sim_box)
-    translate_to!(molecules[2], [12.0, 12.0, 12.0], sim_box)
-    @test vdw_energy(1, molecules, ljforcefield, sim_box) ≈ 0.0
-    @test vdw_energy(2, molecules, ljforcefield, sim_box) ≈ 0.0
-    # the position of a molecule should not change inside vdw_energy.
-    @test all(molecules[1].atoms[1].xf .== sim_box.c_to_f * [0.0, 0.0, 0.0])
-    @test all(molecules[2].atoms[1].xf .== sim_box.c_to_f * [12.0, 12.0, 12.0])
-    # TODO write tests for CO2 where there are more than one beads
-
-    # Molecules with more than one ljsphere
-
-    # two CO2 molecules 6.0 units apart
-    molecules_co2 = [Molecule("CO2"), Molecule("CO2")]
-    for m in molecules_co2
-        set_fractional_coords!(m, sim_box)
-    end
-    translate_to!(molecules_co2[1], [12.0, 9.0, 12.0], sim_box)
-    translate_to!(molecules_co2[2], [12.0, 15.0, 12.0], sim_box)
-    # because the molecules have not been rotated, all corresponding beads are same
-    #   distance apart when they are separated along the y-axis
-    r²_com = (15.0 - 9.0)^2
-    # distance between teh central carbon and an oxygen in one molecule this
-    #   takes advantage of the fact that the carbon is the central atom, and that
-    #   all three atoms are in a line
-    r²_co = 1.16^2
-    # distance between the two oxygens in one molecule
-    r²_oo = (2.0 * 1.16)^2
-    energy = (2.0 * lennard_jones(r²_com, ljforcefield.σ²[:O_CO2][:O_CO2], ljforcefield.ϵ[:O_CO2][:O_CO2])
-        + 4.0 * lennard_jones(r²_com + r²_co, ljforcefield.σ²[:O_CO2][:C_CO2], ljforcefield.ϵ[:O_CO2][:C_CO2])
-        + 2.0 * lennard_jones(r²_com + r²_oo, ljforcefield.σ²[:O_CO2][:O_CO2], ljforcefield.ϵ[:O_CO2][:O_CO2])
-        + lennard_jones(r²_com, ljforcefield.σ²[:C_CO2][:C_CO2], ljforcefield.ϵ[:C_CO2][:C_CO2]))
-    @test vdw_energy(1, molecules_co2, ljforcefield, sim_box) ≈ energy
-    @test vdw_energy(2, molecules_co2, ljforcefield, sim_box) ≈ energy
-
-    # PBC placing one at 2.0 and the other at 21.0
-    translate_to!(molecules_co2[1], [12.0, 2.0, 12.0], sim_box)
-    translate_to!(molecules_co2[2], [12.0, 21.0, 12.0], sim_box)
-    r²_com = (4.0 + 2.0)^2
-    energy = (2.0 * lennard_jones(r²_com, ljforcefield.σ²[:O_CO2][:O_CO2], ljforcefield.ϵ[:O_CO2][:O_CO2])
-        + 4.0 * lennard_jones(r²_com + r²_co, ljforcefield.σ²[:O_CO2][:C_CO2], ljforcefield.ϵ[:O_CO2][:C_CO2])
-        + 2.0 * lennard_jones(r²_com + r²_oo, ljforcefield.σ²[:O_CO2][:O_CO2], ljforcefield.ϵ[:O_CO2][:O_CO2])
-        + lennard_jones(r²_com, ljforcefield.σ²[:C_CO2][:C_CO2], ljforcefield.ϵ[:C_CO2][:C_CO2]))
-    @test vdw_energy(1, molecules_co2, ljforcefield, sim_box) ≈ energy
-    @test vdw_energy(2, molecules_co2, ljforcefield, sim_box) ≈ energy
-
-    # testing cutoff radius, so only one oxygen from each will be able to interact
-    # making a larger sim_box so that only a few.atoms from each CO2 will be able to interact
-    sim_box_large = Box(50.0, 50.0, 50.0, π/2, π/2, π/2)
-    molecules_co2 = [Molecule("CO2"), Molecule("CO2")]
-    for m in molecules_co2
-        set_fractional_coords!(m, sim_box_large)
-    end
-    # placed 12.6 units apart so the C atoms will be outside the cutoff radius,
-    #   but one O atom from each will be inside, so these will interact
-    translate_to!(molecules_co2[1], [0.0, 0.0, 0.0], sim_box_large)
-    translate_to!(molecules_co2[2], [13.0, 0.0, 0.0], sim_box_large)
-    r²_com = (13.0)^2
-    r²_o = (13.0 - (2.0 * 1.16))^2
-    r²_co = (13.0 - 1.16)^2
-    energy = (lennard_jones(r²_o, ljforcefield.σ²[:O_CO2][:O_CO2], ljforcefield.ϵ[:O_CO2][:O_CO2])
-        + 2 * lennard_jones(r²_co, ljforcefield.σ²[:O_CO2][:C_CO2], ljforcefield.ϵ[:O_CO2][:C_CO2]))
-    @test vdw_energy(1, molecules_co2, ljforcefield, sim_box_large) ≈ energy
-    @test vdw_energy(2, molecules_co2, ljforcefield, sim_box_large) ≈ energy
-end
-
-@testset "Grid Tests" begin
-    grid = Grid(Box(0.7, 0.8, 0.9, 1.5, 1.6, 1.7), (3, 3, 3), rand(Float64, (3, 3, 3)),
-        :kJ_mol, [1., 2., 3.])
-    write_cube(grid, "test_grid.cube")
-    grid2 = read_cube("test_grid.cube")
-    @test isapprox(grid, grid2)
-end
-
-@testset "EOS Tests" begin
-    # Peng-Robinsion EOS test for methane.
-    gas = PengRobinsonGas(:CH4)
-    props = calculate_properties(gas, 298.0, 65.0, verbose=false)
-    @test isapprox(props["compressibility factor"], 0.874496226625811, atol=1e-4)
-    @test isapprox(props["fugacity coefficient"], 0.8729028157628362, atol=1e-4)
-    @test isapprox(props["fugacity (bar)"], 65.0 * 0.8729028157628362, atol=1e-4)
-    @test isapprox(props["density (mol/m³)"], 3000.054418, atol=0.2)
-    @test isapprox(props["molar volume (L/mol)"], 0.333327, atol=1e-4)
-end
-
-@testset "GCMC Checkpoint Tests" begin
-    # idea here: run a simulation with 20 burn, 5 sample shld hv same result as 3 simulations:
-    #  (1)                    5 sample, 10 burn, dump checkpoint
-    #  (2)   load checkpoint, 5 sample, 15 burn, dump checkpoint
-    #  (3)   load checkpoint, 5 sample, 20 burn
-    # thus we set random number seed before each simulation to ensure exaclty same moves are
-    # conducted.
-    framework = Framework("SBMOF-1.cif")
-    co2 = Molecule("CO2")
-    atom_distances = pairwise_atom_distances(co2, UnitCube())
-    charge_distances = pairwise_charge_distances(co2, UnitCube())
-    ljff = LJForceField("UFF.csv")
-    temp = 298.0
-    pressure = 0.5
-    molecules = Array{Molecule, 1}
-
-    results = Dict()
-    Random.seed!(1234)
-    for i = 1:3
-        if i == 1
-            checkpoint = Dict()
-        else
-            @load (PorousMaterials.PATH_TO_DATA * "/gcmc_checkpoints/" * gcmc_result_savename(framework.name, co2.species, ljff.name, temp, pressure, 5, 5 * i, comment = "_checkpoint")) checkpoint
-        end
-        results, molecules = gcmc_simulation(framework, deepcopy(co2), temp, pressure, ljff,
-                                             n_burn_cycles=5, n_sample_cycles=5 * (i + 1),
-                                             verbose=false, sample_frequency=1, eos=:PengRobinson,
-                                             autosave=false, write_checkpoints=true, 
-                                             checkpoint=checkpoint, checkpoint_frequency=1)
-        @test all([isapprox(atom_distances, pairwise_atom_distances(molec, UnitCube())) for molec in molecules])
-        @test all([isapprox(charge_distances, pairwise_charge_distances(molec, UnitCube())) for molec in molecules])
-    end
-
-    Random.seed!(1234)
-    results2, molecules2 = gcmc_simulation(framework, deepcopy(co2), temp, pressure, ljff,
-                                         n_burn_cycles=5, n_sample_cycles=20,
-                                         verbose=false, sample_frequency=1, eos=:PengRobinson,
-                                         autosave=false, write_checkpoints=false, 
-                                         load_checkpoint_file=false, checkpoint_frequency=1)
-    @test all([isapprox(atom_distances, pairwise_atom_distances(molec, UnitCube())) for molec in molecules])
-    @test all([isapprox(charge_distances, pairwise_charge_distances(molec, UnitCube())) for molec in molecules])
-    @test all([isapprox(molecules[i], molecules2[i]) for i = 1:length(molecules)])
-    @test length(molecules) == length(molecules2)
-    @test isapprox(results["Q_st (K)"], results2["Q_st (K)"])
-    @test isapprox(results["⟨N⟩ (mmol/g)"], results2["⟨N⟩ (mmol/g)"])
-end
-
-include("test_grid.jl")
->>>>>>> 9c83e507
+include("grid_test.jl")