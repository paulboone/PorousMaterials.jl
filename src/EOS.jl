using Polynomials
using DataFrames
using CSV
using Roots

"""
Calculates the properties of a real gas, such as the compressibility factor, fugacity,
and molar volume.
"""

# Universal gas constant (R). units: m³-bar/(K-mol)
const R = 8.3144598e-5

# Data structure stating characteristics of a Peng-Robinson gas
struct PengRobinsonGas
    "Peng-Robinson Gas species. e.g. :CO2"
    gas::Symbol
    "Critical temperature (units: Kelvin)"
    Tc::Float64
    "Critical pressure (units: bar)"
    Pc::Float64
    "Acentric factor (units: unitless)"
    ω::Float64
end

# Parameters in the Peng-Robinson Equation of State
# T in Kelvin, P in bar
a(gas::PengRobinsonGas) = (0.457235 * R ^ 2 * gas.Tc ^ 2) / gas.Pc
b(gas::PengRobinsonGas) = (0.0777961 * R * gas.Tc) / gas.Pc
κ(gas::PengRobinsonGas) = 0.37464 + (1.54226 * gas.ω) - (0.26992 * gas.ω ^ 2)
α(κ::Float64, Tr::Float64) = (1 + κ * (1 - √Tr)) ^ 2
A(T::Float64, P::Float64, gas::PengRobinsonGas) = α(κ(gas), T / gas.Tc) * a(gas) * P / (R ^ 2 * T ^ 2)
B(T::Float64, P::Float64, gas::PengRobinsonGas) = b(gas) * P / (R * T)

# Calculates three outputs for compressibility factor using the polynomial form of
# the Peng-Robinson Equation of State. Filters for only real roots and returns the
# root closest to unity.
function compressibility_factor(gas::PengRobinsonGas, T::Float64, P::Float64)
    # construct cubic polynomial in z
    p = Poly([-(A(T, P, gas) * B(T, P, gas) - B(T, P, gas) ^ 2 - B(T, P, gas) ^ 3),
              A(T, P, gas) - 2 * B(T, P, gas) - 3 * B(T, P, gas) ^ 2,
              -(1.0 - B(T, P, gas)),
              1.0])
    # solve for the roots of the cubic polynomial
    z_roots = roots(p)
    # select real roots only.
    z_factor = z_roots[isreal.(z_roots)]
    # find the index of the root that is closest to unity
    id_closest_to_unity = indmin(abs.(z_factor - 1.0))
    # return root closest to unity.
    return real(z_factor[id_closest_to_unity])
end

# Calculating for fugacity coefficient from an integration (bar).
function calculate_ϕ(gas::PengRobinsonGas, T::Float64, P::Float64)
    z = compressibility_factor(gas, T, P)
    log_ϕ = z - 1.0 - log(z - B(T, P, gas)) +
            - A(T, P, gas) / (√8 * B(T, P, gas)) * log(
            (z + (1 + √2) * B(T, P, gas)) / (z + (1 - √(2)) * B(T, P, gas)))
    return exp(log_ϕ)
end

"""
    props = calculate_properties(gas, T, P, verbose=true)

Use equation of state to calculate density, fugacity, and molar volume of a real gas at a
given temperature and pressure.

# Arguments
- `gas::PengRobinsonGas`: Peng-Robinson gas data structure
- `T::Float64`: Temperature (units: Kelvin)
- `P::Float64`: Pressure (units: bar)
- `verbose::Bool`: print results

# Returns
- `prop_dict::Dict`: Dictionary of Peng-Robinson gas properties
"""
function calculate_properties(gas::PengRobinsonGas, T::Float64, P::Float64; verbose::Bool=true)
    # Compressbility factor (unitless)
    z = compressibility_factor(gas, T, P)
    # Density (mol/m^3)
    ρ = P / (z * R * T)
    # Molar volume (L/mol)
    Vm = 1.0 / ρ * 1000.0
    # Fugacity (bar)
    ϕ = calculate_ϕ(gas, T, P)
    f = ϕ * P
    # Prints a dictionary holding values for compressibility factor, molar volume, density, and fugacity.
    prop_dict = Dict("compressibility factor" => z, "molar volume (L/mol)"=> Vm ,
                     "density (mol/m³)" => ρ, "fugacity (bar)" => f,
                     "fugacity coefficient" => ϕ)
    if verbose
        @printf("%s properties at T = %f K, P = %f bar:\n", gas.gas, T, P)
        for (property, value) in prop_dict
            println("\t" * property * ": ", value)
        end
    end
    return prop_dict
end


"""
    gas = PengRobinsonGas(gas)

<<<<<<< HEAD
Reads in properties file in the directory `PorousMaterials.PATH_TO_DATA * "PengRobinsonGasProps.csv"`
with gas parameters using dataframes and queries values for gas.
**NOTE: Do not delete the last three comment lines in PengRobinsonGasProps.csv
=======
Reads in critical temperature, critical pressure, and acentric factor of the `gas::Symbol` 
from the properties .csv file `PorousMaterials.PATH_TO_DATA * "PengRobinsonGasProps.csv"` 
and returns a complete `PengRobinsonGas` data structure.
>>>>>>> 7febb6be

# Returns
- `PengRobinsonGas::struct`: Data structure containing Peng-Robinson gas parameters.
""" 
function PengRobinsonGas(gas::Symbol)
    df = readtable(PengRobinsonGasProps.csv,allowcomments=true(CSV.read(PATH_TO_DATA * "PengRobinsonGasProps.csv"; footerskip=3))
    if ! (string(gas) in df[:gas])
        error(@sprintf("Gas %s properties not found in %sPengRobinsonGasProps.csv", gas, PATH_TO_DATA))
    end
    Tc = df[df[:gas].== string(gas), Symbol("Tc(K)")][1]
    Pc = df[df[:gas].== string(gas), Symbol("Pc(bar)")][1]
    ω = df[df[:gas].== string(gas), Symbol("acentric_factor")][1]
    return PengRobinsonGas(gas, Tc, Pc, ω)
end

# Prints resulting values for Peng-Robinson gas properties
function Base.show(io::IO, gas::PengRobinsonGas)
    println(io, "Gas species: ", gas.gas)
    println(io, "\tCritical temperature (K): ", gas.Tc)
    println(io, "\tCritical pressure (bar): ", gas.Pc)
    println(io, "\tAcenteric factor: ", gas.ω)
end<|MERGE_RESOLUTION|>--- conflicted
+++ resolved
@@ -102,21 +102,16 @@
 """
     gas = PengRobinsonGas(gas)
 
-<<<<<<< HEAD
-Reads in properties file in the directory `PorousMaterials.PATH_TO_DATA * "PengRobinsonGasProps.csv"`
-with gas parameters using dataframes and queries values for gas.
-**NOTE: Do not delete the last three comment lines in PengRobinsonGasProps.csv
-=======
 Reads in critical temperature, critical pressure, and acentric factor of the `gas::Symbol` 
 from the properties .csv file `PorousMaterials.PATH_TO_DATA * "PengRobinsonGasProps.csv"` 
 and returns a complete `PengRobinsonGas` data structure.
->>>>>>> 7febb6be
+**NOTE: Do not delete the last three comment lines in PengRobinsonGasProps.csv
 
 # Returns
 - `PengRobinsonGas::struct`: Data structure containing Peng-Robinson gas parameters.
 """ 
 function PengRobinsonGas(gas::Symbol)
-    df = readtable(PengRobinsonGasProps.csv,allowcomments=true(CSV.read(PATH_TO_DATA * "PengRobinsonGasProps.csv"; footerskip=3))
+    df = CSV.read(PATH_TO_DATA * "PengRobinsonGasProps.csv"; footerskip=3)
     if ! (string(gas) in df[:gas])
         error(@sprintf("Gas %s properties not found in %sPengRobinsonGasProps.csv", gas, PATH_TO_DATA))
     end
