module PorousMaterials

using CSV
using DataFrames
using Roots # for fzero
using OffsetArrays # used for Ewald sum
using SpecialFunctions # for erfc
using StatsBase
using ProgressMeter
using Polynomials
using JLD2
using Statistics
using Printf
using LinearAlgebra
import Base.push!


# this runs everytime PorousMaterials is loaded, so if the user changes directory
#   then the PATH_TO_DATA will change as well
function __init__()
    # this is the directory where crystal structures, forcefields, and molecules data is stored
    global PATH_TO_DATA = joinpath(pwd(), "data")
    if ! isdir(PATH_TO_DATA)
        @warn @sprintf("Directory for input data, \"data\", not found in present working directory, %s\nChange the PATH_TO_DATA variable to load input files from a different directory. See \"set_path_to_data()\".\n", pwd())
    end
end

"""
    set_path_to_data("user/path/to/data")
    set_path_to_data()

Sets PorousMaterials PATH_TO_DATA variable which dictates where crystal, forcefield,
and molecule files are loaded from. This function allows the user to set PATH_TO_DATA
manually to any directory or to a "/data/" folder within their current directory.
This function WILL change the PATH_TO_DATA regardless of whether or not the path
exists, but will give a warning alerting the user that PorousMaterials cannot load
files from the chosen path.

# Arguments
- `new_path_to_data::String`: The desired PATH_TO_DATA in string form.
"""
function set_path_to_data(new_path_to_data::String)
    global PATH_TO_DATA = new_path_to_data
    if ! isdir(PATH_TO_DATA)
        @warn @sprintf("The directory %s does not exist.\nChange the PATH_TO_DATA variable to load input files from a different directory. See \"set_path_to_data()\".\n", new_path_to_data)
    end
    @printf("PATH_TO_DATA set to %s\n", PATH_TO_DATA)
end

function set_path_to_data()
    global PATH_TO_DATA = joinpath(pwd(), "data")
    if ! isdir(PATH_TO_DATA)
        @warn @sprintf("Directory for input data, \"data\", not found in present working directory, %s\nChange the PATH_TO_DATA variable to load input files from a different directory. See \"set_path_to_data()\".\n", pwd())
    end
    @printf("PATH_TO_DATA set to %s\n", PATH_TO_DATA)
end

"""
    set_tutorial_mode()

Places PorousMaterials in "Tutorial Mode". It changes the PATH_TO_DATA variable to
the directory where the PorousMaterials test data is stored. It can be used to
follow examples shown in the README. It displays a warning so that the user knows
They are no longer using their own data.
"""
function set_tutorial_mode()
    new_path = joinpath(dirname(pathof(PorousMaterials)), "..", "test", "data")
    if ! isdir(new_path)
        @error @sprintf("Directory for testing data %s does not exist.\nNot entering Tutorial Mode.\n", new_path)
    else
        global PATH_TO_DATA = new_path
        @warn "PorousMaterials is now in Tutorial Mode. You have access to the testing data to experiment with PorousMaterials.\nTo get access to your own data use: reset_path_to_data()\n"
    end
end

include("Box.jl")
include("Matter.jl")
include("NearestImage.jl")
include("Misc.jl")
include("Crystal.jl")
include("Molecules.jl")
include("Forcefield.jl")
include("Energetics_Util.jl")
include("VdWEnergetics.jl")
include("ElectrostaticEnergetics.jl")
include("MChelpers.jl")
include("Grid.jl")
include("EOS.jl")
include("Henry.jl")
include("GCMC.jl")

export
    # PorousMaterials.jl
    set_path_to_data, set_tutorial_mode,

    # Box.jl
    Box, replicate, UnitCube, write_vtk,

    # Matter.jl
    Atoms, Charges,

    # NearestImage.jl
    nearest_image!, nearest_r², nearest_r,

    # Misc.jl
    read_xyz, read_cpk_colors, read_atomic_radii, write_xyz,

<<<<<<< HEAD
       # Crystal.jl
       Framework, read_crystal_structure_file, remove_overlapping_atoms_and_charges,
       strip_numbers_from_atom_labels!, chemical_formula, molecular_weight, crystal_density,
       construct_box, replicate, read_atomic_masses, charged, write_cif, assign_charges,
=======
    # Crystal.jl
    Framework, read_crystal_structure_file, remove_overlapping_atoms,
    strip_numbers_from_atom_labels!, chemical_formula, molecular_weight, crystal_density,
    construct_box, replicate, read_atomic_masses, charged, write_cif, assign_charges,
>>>>>>> ef3dfc79

    # Molecules.jl
    Molecule, set_fractional_coords!, translate_by!, outside_box, set_fractional_coords_to_unit_cube!,
    translate_to!, rotate!, rotation_matrix, rand_point_on_unit_sphere, charged,
    pairwise_atom_distances, pairwise_charge_distances, Ion, bond_length_drift,

    # Forcefield.jl
    LJForceField, replication_factors, check_forcefield_coverage,

    # Energetics_Util.jl
    PotentialEnergy, SystemPotentialEnergy,

    # VdWEnergetics.jl
    lennard_jones, vdw_energy, vdw_energy_no_PBC,

<<<<<<< HEAD
       # ElectrostaticEnergetics.jl
       electrostatic_potential, electrostatic_potential_energy, precompute_kvec_wts,
       setup_Ewald_sum, total, Eikr, total_electrostatic_potential_energy,
=======
    # ElectrostaticEnergetics.jl
    electrostatic_potential, electrostatic_potential_energy, precompute_kvec_wts, setup_Ewald_sum, total, Eikr,
>>>>>>> ef3dfc79

    # MChelpers.jl
    insert_molecule!, delete_molecule!, translate_molecule!, reinsert_molecule!, rotatable,

    # Grid.jl
    apply_periodic_boundary_condition!,
    Grid, write_cube, read_cube, energy_grid,

    # EOS.jl
    calculate_properties, PengRobinsonGas,

    # GCMC.jl
    gcmc_simulation, adsorption_isotherm, stepwise_adsorption_isotherm,
    gcmc_result_savename, GCMCstats, MarkovCounts,

    # Henry.jl
    henry_coefficient, henry_result_savename
end<|MERGE_RESOLUTION|>--- conflicted
+++ resolved
@@ -105,17 +105,10 @@
     # Misc.jl
     read_xyz, read_cpk_colors, read_atomic_radii, write_xyz,
 
-<<<<<<< HEAD
-       # Crystal.jl
-       Framework, read_crystal_structure_file, remove_overlapping_atoms_and_charges,
-       strip_numbers_from_atom_labels!, chemical_formula, molecular_weight, crystal_density,
-       construct_box, replicate, read_atomic_masses, charged, write_cif, assign_charges,
-=======
     # Crystal.jl
-    Framework, read_crystal_structure_file, remove_overlapping_atoms,
+    Framework, read_crystal_structure_file, remove_overlapping_atoms_and_charges,
     strip_numbers_from_atom_labels!, chemical_formula, molecular_weight, crystal_density,
     construct_box, replicate, read_atomic_masses, charged, write_cif, assign_charges,
->>>>>>> ef3dfc79
 
     # Molecules.jl
     Molecule, set_fractional_coords!, translate_by!, outside_box, set_fractional_coords_to_unit_cube!,
@@ -131,14 +124,9 @@
     # VdWEnergetics.jl
     lennard_jones, vdw_energy, vdw_energy_no_PBC,
 
-<<<<<<< HEAD
-       # ElectrostaticEnergetics.jl
-       electrostatic_potential, electrostatic_potential_energy, precompute_kvec_wts,
-       setup_Ewald_sum, total, Eikr, total_electrostatic_potential_energy,
-=======
     # ElectrostaticEnergetics.jl
-    electrostatic_potential, electrostatic_potential_energy, precompute_kvec_wts, setup_Ewald_sum, total, Eikr,
->>>>>>> ef3dfc79
+    electrostatic_potential, electrostatic_potential_energy, precompute_kvec_wts,
+    setup_Ewald_sum, total, Eikr, total_electrostatic_potential_energy,
 
     # MChelpers.jl
     insert_molecule!, delete_molecule!, translate_molecule!, reinsert_molecule!, rotatable,
